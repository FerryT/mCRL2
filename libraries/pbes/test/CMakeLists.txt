# Authors: Frank Stappers and Aad Mathijssen
# Copyright: see the accompanying file COPYING or copy at
# https://svn.win.tue.nl/trac/MCRL2/browser/trunk/COPYING
#
# Distributed under the Boost Software License, Version 1.0.
# (See accompanying file LICENSE_1_0.txt or copy at
# http://www.boost.org/LICENSE_1_0.txt)

# ########## Project setup ##########
project(pbes_tests)
cmake_minimum_required(VERSION 2.6)

# ######### General setup ##########
set(PREFIX "pbes")

include_directories(${CMAKE_SOURCE_DIR}/libraries/bes/include)
include_directories(${CMAKE_SOURCE_DIR}/libraries/pbes/include)
include_directories(${CMAKE_SOURCE_DIR}/libraries/lps/include)
include_directories(${CMAKE_SOURCE_DIR}/libraries/data/include)
include_directories(${CMAKE_SOURCE_DIR}/libraries/core/include/ )
include_directories(${CMAKE_SOURCE_DIR}/libraries/utilities/include )
include_directories(${CMAKE_SOURCE_DIR}/libraries/process/include/)
include_directories(${CMAKE_SOURCE_DIR}/libraries/atermpp/include)
include_directories(${CMAKE_SOURCE_DIR}/3rd-party/dparser)
include_directories(${CMAKE_SOURCE_DIR}/build/workarounds/)
include_directories(${CMAKE_SOURCE_DIR}/build/precompile)
<<<<<<< HEAD
=======
include_directories(${CMAKE_SOURCE_DIR}/3rd-party/dparser)
>>>>>>> a907a07f
include_directories(${CMAKE_SOURCE_DIR}/libraries/aterm/include/)

file(GLOB TERM_OBJS "*.cpp")

foreach( OBJ ${TERM_OBJS} )
  get_filename_component(result "${OBJ}" NAME_WE)

  add_executable("${PREFIX}_${result}" EXCLUDE_FROM_ALL "${OBJ}"  )
  target_link_libraries("${PREFIX}_${result}"
<<<<<<< HEAD
    mcrl2_lps
    mcrl2_pbespgsolve
    ${Boost_LIBRARIES}     
=======
    mcrl2_syntax
    dparser
    mcrl2_lps
    mcrl2_pbespgsolve
    ${Boost_LIBRARIES}
>>>>>>> a907a07f
  )

  # MACRO is defined in CMakeLists.txt in root of source tree
  build_and_run_test_target( ${PREFIX}_${result} )

<<<<<<< HEAD
endforeach( OBJ )  
=======
endforeach( OBJ )
>>>>>>> a907a07f
<|MERGE_RESOLUTION|>--- conflicted
+++ resolved
@@ -24,10 +24,7 @@
 include_directories(${CMAKE_SOURCE_DIR}/3rd-party/dparser)
 include_directories(${CMAKE_SOURCE_DIR}/build/workarounds/)
 include_directories(${CMAKE_SOURCE_DIR}/build/precompile)
-<<<<<<< HEAD
-=======
 include_directories(${CMAKE_SOURCE_DIR}/3rd-party/dparser)
->>>>>>> a907a07f
 include_directories(${CMAKE_SOURCE_DIR}/libraries/aterm/include/)
 
 file(GLOB TERM_OBJS "*.cpp")
@@ -37,24 +34,14 @@
 
   add_executable("${PREFIX}_${result}" EXCLUDE_FROM_ALL "${OBJ}"  )
   target_link_libraries("${PREFIX}_${result}"
-<<<<<<< HEAD
-    mcrl2_lps
-    mcrl2_pbespgsolve
-    ${Boost_LIBRARIES}     
-=======
     mcrl2_syntax
     dparser
     mcrl2_lps
     mcrl2_pbespgsolve
     ${Boost_LIBRARIES}
->>>>>>> a907a07f
   )
 
   # MACRO is defined in CMakeLists.txt in root of source tree
   build_and_run_test_target( ${PREFIX}_${result} )
 
-<<<<<<< HEAD
-endforeach( OBJ )  
-=======
-endforeach( OBJ )
->>>>>>> a907a07f
+endforeach( OBJ )