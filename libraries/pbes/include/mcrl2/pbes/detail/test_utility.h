// Author(s): Wieger Wesselink
// Copyright: see the accompanying file COPYING.
//
// Distributed under the Boost Software License, Version 1.0.
// (See accompanying file LICENSE_1_0.txt or copy at
// http://www.boost.org/LICENSE_1_0.txt)
//
/// \file test_utility.h
/// \brief Utility functions for testing.

#ifndef MCRL2_PBES_DETAIL_TEST_UTILITY_H
#define MCRL2_PBES_DETAIL_TEST_UTILITY_H

#include <string>
<<<<<<< HEAD
#include "mcrl2/data/data.h"
=======
#include "mcrl2/new_data/data.h"
>>>>>>> 3fb7bde6
#include "mcrl2/pbes/pbes.h"
#include "mcrl2/pbes/propositional_variable.h"

namespace mcrl2 {

namespace pbes_system {

namespace detail {

  /// \brief Returns a data variable of type Nat with a given name
  /// \param name A string
  /// \return A data variable of type Nat with a given name
<<<<<<< HEAD
  data::data_variable nat(std::string name)
  {
    return data::data_variable(core::identifier_string(name), data::sort_expr::nat());
=======
  new_data::variable nat(std::string name)
  {
    return new_data::variable(core::identifier_string(name), new_data::sort_nat::nat());
>>>>>>> 3fb7bde6
  }

  /// \brief Returns a data variable of type Pos with a given name
  /// \param name A string
  /// \return A data variable of type Pos with a given name
<<<<<<< HEAD
  data::data_variable pos(std::string name)
  {
    return data::data_variable(core::identifier_string(name), data::sort_expr::pos());
  } 
  
  /// \brief Returns a data variable of type Bool with a given name
  /// \param name A string
  /// \return A data variable of type Bool with a given name
  data::data_variable bool_(std::string name)
  {
    return data::data_variable(core::identifier_string(name), data::sort_expr::bool_());
  }
  
=======
  new_data::variable pos(std::string name)
  {
    return new_data::variable(core::identifier_string(name), new_data::sort_pos::pos());
  }

  /// \brief Returns a data variable of type Bool with a given name
  /// \param name A string
  /// \return A data variable of type Bool with a given name
  new_data::variable bool_(std::string name)
  {
    return new_data::variable(core::identifier_string(name), new_data::sort_bool_::bool_());
  }

>>>>>>> 3fb7bde6
  /// \brief Returns a propositional variable declaration with the given name and parameters
  /// \param name A string
  /// \param parameters A sequence of data variables
  /// \return A propositional variable declaration with the given name and parameters
<<<<<<< HEAD
  propositional_variable propvar(std::string name, data::data_variable_list parameters)
=======
  propositional_variable propvar(std::string name, new_data::variable_list parameters)
>>>>>>> 3fb7bde6
  {
    return propositional_variable(core::identifier_string(name), parameters);
  }

  /// \brief Returns a propositional variable instantiation with the given name and parameters
  /// \param name A string
  /// \param parameters A sequence of data expressions
  /// \return A propositional variable instantiation with the given name and parameters
<<<<<<< HEAD
  propositional_variable_instantiation propvarinst(std::string name, data::data_expression_list parameters)
=======
  propositional_variable_instantiation propvarinst(std::string name, new_data::data_expression_list parameters)
>>>>>>> 3fb7bde6
  {
    return propositional_variable_instantiation(core::identifier_string(name), parameters);
  }

} // namespace detail

} // namespace pbes_system

} // namespace mcrl2

#endif // MCRL2_PBES_DETAIL_TEST_UTILITY_H
<|MERGE_RESOLUTION|>--- conflicted
+++ resolved
@@ -1,107 +1,73 @@
-// Author(s): Wieger Wesselink
-// Copyright: see the accompanying file COPYING.
-//
-// Distributed under the Boost Software License, Version 1.0.
-// (See accompanying file LICENSE_1_0.txt or copy at
-// http://www.boost.org/LICENSE_1_0.txt)
-//
-/// \file test_utility.h
-/// \brief Utility functions for testing.
-
-#ifndef MCRL2_PBES_DETAIL_TEST_UTILITY_H
-#define MCRL2_PBES_DETAIL_TEST_UTILITY_H
-
-#include <string>
-<<<<<<< HEAD
-#include "mcrl2/data/data.h"
-=======
-#include "mcrl2/new_data/data.h"
->>>>>>> 3fb7bde6
-#include "mcrl2/pbes/pbes.h"
-#include "mcrl2/pbes/propositional_variable.h"
-
-namespace mcrl2 {
-
-namespace pbes_system {
-
-namespace detail {
-
-  /// \brief Returns a data variable of type Nat with a given name
-  /// \param name A string
-  /// \return A data variable of type Nat with a given name
-<<<<<<< HEAD
-  data::data_variable nat(std::string name)
-  {
-    return data::data_variable(core::identifier_string(name), data::sort_expr::nat());
-=======
-  new_data::variable nat(std::string name)
-  {
-    return new_data::variable(core::identifier_string(name), new_data::sort_nat::nat());
->>>>>>> 3fb7bde6
-  }
-
-  /// \brief Returns a data variable of type Pos with a given name
-  /// \param name A string
-  /// \return A data variable of type Pos with a given name
-<<<<<<< HEAD
-  data::data_variable pos(std::string name)
-  {
-    return data::data_variable(core::identifier_string(name), data::sort_expr::pos());
-  } 
-  
-  /// \brief Returns a data variable of type Bool with a given name
-  /// \param name A string
-  /// \return A data variable of type Bool with a given name
-  data::data_variable bool_(std::string name)
-  {
-    return data::data_variable(core::identifier_string(name), data::sort_expr::bool_());
-  }
-  
-=======
-  new_data::variable pos(std::string name)
-  {
-    return new_data::variable(core::identifier_string(name), new_data::sort_pos::pos());
-  }
-
-  /// \brief Returns a data variable of type Bool with a given name
-  /// \param name A string
-  /// \return A data variable of type Bool with a given name
-  new_data::variable bool_(std::string name)
-  {
-    return new_data::variable(core::identifier_string(name), new_data::sort_bool_::bool_());
-  }
-
->>>>>>> 3fb7bde6
-  /// \brief Returns a propositional variable declaration with the given name and parameters
-  /// \param name A string
-  /// \param parameters A sequence of data variables
-  /// \return A propositional variable declaration with the given name and parameters
-<<<<<<< HEAD
-  propositional_variable propvar(std::string name, data::data_variable_list parameters)
-=======
-  propositional_variable propvar(std::string name, new_data::variable_list parameters)
->>>>>>> 3fb7bde6
-  {
-    return propositional_variable(core::identifier_string(name), parameters);
-  }
-
-  /// \brief Returns a propositional variable instantiation with the given name and parameters
-  /// \param name A string
-  /// \param parameters A sequence of data expressions
-  /// \return A propositional variable instantiation with the given name and parameters
-<<<<<<< HEAD
-  propositional_variable_instantiation propvarinst(std::string name, data::data_expression_list parameters)
-=======
-  propositional_variable_instantiation propvarinst(std::string name, new_data::data_expression_list parameters)
->>>>>>> 3fb7bde6
-  {
-    return propositional_variable_instantiation(core::identifier_string(name), parameters);
-  }
-
-} // namespace detail
-
-} // namespace pbes_system
-
-} // namespace mcrl2
-
-#endif // MCRL2_PBES_DETAIL_TEST_UTILITY_H
+// Author(s): Wieger Wesselink
+// Copyright: see the accompanying file COPYING.
+//
+// Distributed under the Boost Software License, Version 1.0.
+// (See accompanying file LICENSE_1_0.txt or copy at
+// http://www.boost.org/LICENSE_1_0.txt)
+//
+/// \file test_utility.h
+/// \brief Utility functions for testing.
+
+#ifndef MCRL2_PBES_DETAIL_TEST_UTILITY_H
+#define MCRL2_PBES_DETAIL_TEST_UTILITY_H
+
+#include <string>
+#include "mcrl2/new_data/data.h"
+#include "mcrl2/pbes/pbes.h"
+#include "mcrl2/pbes/propositional_variable.h"
+
+namespace mcrl2 {
+
+namespace pbes_system {
+
+namespace detail {
+
+  /// \brief Returns a data variable of type Nat with a given name
+  /// \param name A string
+  /// \return A data variable of type Nat with a given name
+  new_data::variable nat(std::string name)
+  {
+    return new_data::variable(core::identifier_string(name), new_data::sort_nat::nat());
+  }
+
+  /// \brief Returns a data variable of type Pos with a given name
+  /// \param name A string
+  /// \return A data variable of type Pos with a given name
+  new_data::variable pos(std::string name)
+  {
+    return new_data::variable(core::identifier_string(name), new_data::sort_pos::pos());
+  }
+
+  /// \brief Returns a data variable of type Bool with a given name
+  /// \param name A string
+  /// \return A data variable of type Bool with a given name
+  new_data::variable bool_(std::string name)
+  {
+    return new_data::variable(core::identifier_string(name), new_data::sort_bool_::bool_());
+  }
+
+  /// \brief Returns a propositional variable declaration with the given name and parameters
+  /// \param name A string
+  /// \param parameters A sequence of data variables
+  /// \return A propositional variable declaration with the given name and parameters
+  propositional_variable propvar(std::string name, new_data::variable_list parameters)
+  {
+    return propositional_variable(core::identifier_string(name), parameters);
+  }
+
+  /// \brief Returns a propositional variable instantiation with the given name and parameters
+  /// \param name A string
+  /// \param parameters A sequence of data expressions
+  /// \return A propositional variable instantiation with the given name and parameters
+  propositional_variable_instantiation propvarinst(std::string name, new_data::data_expression_list parameters)
+  {
+    return propositional_variable_instantiation(core::identifier_string(name), parameters);
+  }
+
+} // namespace detail
+
+} // namespace pbes_system
+
+} // namespace mcrl2
+
+#endif // MCRL2_PBES_DETAIL_TEST_UTILITY_H