// Author(s): Wieger Wesselink
// Copyright: see the accompanying file COPYING or copy at
// https://svn.win.tue.nl/trac/MCRL2/browser/trunk/COPYING
//
// Distributed under the Boost Software License, Version 1.0.
// (See accompanying file LICENSE_1_0.txt or copy at
// http://www.boost.org/LICENSE_1_0.txt)
//
/// \file mcrl2/pbes/detail/lts2pbes_rhs.h
/// \brief add your file description here.

#ifndef MCRL2_PBES_DETAIL_LTS2PBES_RHS_H
#define MCRL2_PBES_DETAIL_LTS2PBES_RHS_H

#include "mcrl2/atermpp/detail/aterm_list_utility.h"
#include "mcrl2/lts/lts_lts.h"
#include "mcrl2/modal_formula/traverser.h"
#include "mcrl2/pbes/pbes.h"
#include "mcrl2/pbes/replace.h"
#include "mcrl2/pbes/detail/lps2pbes_par.h"
#include "mcrl2/pbes/detail/lps2pbes_sat.h"
#include "mcrl2/pbes/detail/lps2pbes_utility.h"
#include "mcrl2/pbes/detail/lts2pbes_lts.h"
#include "mcrl2/utilities/progress_meter.h"

namespace mcrl2 {

namespace pbes_system {

namespace detail {

typedef lts::lts_lts_t::states_size_type lts2pbes_state_type;

inline
core::identifier_string make_identifier(const core::identifier_string& name, lts2pbes_state_type s)
{
  return core::identifier_string(std::string(name) + "@" + boost::lexical_cast<std::string>(s));
}

template <typename TermTraits>
pbes_expression RHS(const state_formulas::state_formula& x0,
                    const state_formulas::state_formula& x,
                    const lts::lts_lts_t& lts0,
                    const lts2pbes_lts& lts1,
                    lts2pbes_state_type s,
                    const utilities::progress_meter& pm,
                    TermTraits tr
                   );

template <typename Derived, typename TermTraits>
struct rhs_lts2pbes_traverser: public state_formulas::state_formula_traverser<Derived>
{
  typedef state_formulas::state_formula_traverser<Derived> super;
  typedef TermTraits tr;

  using super::enter;
  using super::leave;
  using super::operator();

#if BOOST_MSVC
#include "mcrl2/core/detail/traverser_msvc.inc.h"
#endif

  const state_formulas::state_formula& phi0; // the original formula
  const lts::lts_lts_t& lts0;
  const lts2pbes_lts& lts1;
  lts2pbes_state_type s;
  const utilities::progress_meter& m_progress_meter;
  std::vector<pbes_expression> result_stack;

  rhs_lts2pbes_traverser(const state_formulas::state_formula& phi0_,
                         const lts::lts_lts_t& lts0_,
                         const lts2pbes_lts& lts1_,
                         lts2pbes_state_type s_,
                         const utilities::progress_meter& pm,
                         TermTraits
                        )
    : phi0(phi0_), lts0(lts0_), lts1(lts1_), s(s_), m_progress_meter(pm)
  {}

  Derived& derived()
  {
    return static_cast<Derived&>(*this);
  }

  void push(const pbes_expression& x)
  {
    result_stack.push_back(x);
  }

  pbes_expression& top()
  {
    return result_stack.back();
  }

  const pbes_expression& top() const
  {
    return result_stack.back();
  }

  pbes_expression pop()
  {
    pbes_expression result = top();
    result_stack.pop_back();
    return result;
  }

  void leave(const data::data_expression& x)
  {
    push(x);
  }

  void leave(const state_formulas::true_&)
  {
    push(true_());
  }

  void leave(const state_formulas::false_&)
  {
    push(false_());
  }

  void operator()(const state_formulas::not_&)
  {
    throw mcrl2::runtime_error("rhs_lts2pbes_traverser: negation is not supported!");
  }

  void leave(const state_formulas::and_&)
  {
    pbes_expression right = pop();
    pbes_expression left = pop();
    push(tr::and_(left, right));
  }

  void leave(const state_formulas::or_&)
  {
    pbes_expression right = pop();
    pbes_expression left = pop();
    push(tr::or_(left, right));
  }

  void operator()(const state_formulas::imp&)
  {
    throw mcrl2::runtime_error("rhs_lts2pbes_traverser: implication is not supported!");
  }

  void operator()(const state_formulas::forall& x)
  {
    derived()(x.body());
    top() = forall(x.variables(), top());
  }

  void operator()(const state_formulas::exists& x)
  {
    derived()(x.body());
    top() = exists(x.variables(), top());
  }

  void operator()(const state_formulas::must& x)
  {
    std::vector<pbes_expression> v;
    assert(action_formulas::is_action_formula(x.formula()));
    const action_formulas::action_formula& alpha = atermpp::aterm_cast<const action_formulas::action_formula>(x.formula());
    state_formulas::state_formula phi = x.operand();

    // traverse all transitions s --a--> t
    const lts2pbes_lts::edge_list& m = lts1.edges(s);
    for (lts2pbes_lts::edge_list::const_iterator i = m.begin(); i != m.end(); ++i)
    {
      lts2pbes_state_type t = i->second;
      const lps::multi_action& a = lts1.action_labels()[i->first];
      data::set_identifier_generator id_generator;
<<<<<<< HEAD
      v.push_back(imp(detail::Sat(a, alpha, id_generator), RHS(phi0, phi, lts0, lts1, t, m_progress_meter)));
=======
      v.push_back(imp(detail::Sat(a, alpha, id_generator, TermTraits()), RHS(phi0, phi, lts0, lts1, t, m_progress_meter, TermTraits())));
>>>>>>> 1c0f9828
    }
    push(tr::join_and(v.begin(), v.end()));
  }

  void operator()(const state_formulas::may& x)
  {
    std::vector<pbes_expression> v;
    assert(action_formulas::is_action_formula(x.formula()));
    const action_formulas::action_formula& alpha = atermpp::aterm_cast<const action_formulas::action_formula>(x.formula());
    state_formulas::state_formula phi = x.operand();

    // traverse all transitions s --a--> t
    const lts2pbes_lts::edge_list& m = lts1.edges(s);
    for (lts2pbes_lts::edge_list::const_iterator i = m.begin(); i != m.end(); ++i)
    {
      lts2pbes_state_type t = i->second;
      const lps::multi_action& a = lts1.action_labels()[i->first];
      data::set_identifier_generator id_generator;
<<<<<<< HEAD
      v.push_back(and_(detail::Sat(a, alpha, id_generator), RHS(phi0, phi, lts0, lts1, t, m_progress_meter)));
=======
      v.push_back(and_(detail::Sat(a, alpha, id_generator, TermTraits()), RHS(phi0, phi, lts0, lts1, t, m_progress_meter, TermTraits())));
>>>>>>> 1c0f9828
    }
    push(tr::join_or(v.begin(), v.end()));
  }

  void leave(const state_formulas::yaled&)
  {
    throw mcrl2::runtime_error("rhs_lts2pbes_traverser: yaled is not supported!");
  }

  void leave(const state_formulas::yaled_timed&)
  {
    throw mcrl2::runtime_error("rhs_lts2pbes_traverser: yaled_timed is not supported!");
  }

  void leave(const state_formulas::delay&)
  {
    throw mcrl2::runtime_error("rhs_lts2pbes_traverser: yaled is not supported!");
  }

  void leave(const state_formulas::delay_timed&)
  {
    throw mcrl2::runtime_error("rhs_lts2pbes_traverser: delay_timed is not supported!");
  }

  void leave(const state_formulas::variable& x)
  {
    using atermpp::detail::operator+;
    core::identifier_string X = x.name();
    core::identifier_string X_s = make_identifier(X, s);
    data::data_expression_list e = x.arguments();
    push(propositional_variable_instantiation(X_s, e + detail::Par(X, data::variable_list(), phi0)));
  }

  void operator()(const state_formulas::nu& x)
  {
    using atermpp::detail::operator+;
    core::identifier_string X = x.name();
    core::identifier_string X_s = make_identifier(X, s);
    data::data_expression_list e = detail::mu_expressions(x);
    push(propositional_variable_instantiation(X_s, e + detail::Par(X, data::variable_list(), phi0)));
  }

  void operator()(const state_formulas::mu& x)
  {
    using atermpp::detail::operator+;
    core::identifier_string X = x.name();
    core::identifier_string X_s = make_identifier(X, s);
    data::data_expression_list e = detail::mu_expressions(x);
    push(propositional_variable_instantiation(X_s, e + detail::Par(X, data::variable_list(), phi0)));
  }
};

template <template <class, class> class Traverser, typename TermTraits>
struct apply_rhs_lts2pbes_traverser: public Traverser<apply_rhs_lts2pbes_traverser<Traverser, TermTraits>, TermTraits>
{
  typedef Traverser<apply_rhs_lts2pbes_traverser<Traverser, TermTraits>, TermTraits> super;
  using super::enter;
  using super::leave;
  using super::operator();

  apply_rhs_lts2pbes_traverser(const state_formulas::state_formula& x0,
                               const lts::lts_lts_t& lts0,
                               const lts2pbes_lts& lts1,
                               lts2pbes_state_type s,
                               const utilities::progress_meter& pm,
                               TermTraits tr
                              )
    : super(x0, lts0, lts1, s, pm, tr)
  {}

#ifdef BOOST_MSVC
#include "mcrl2/core/detail/traverser_msvc.inc.h"
#endif
};

template <typename TermTraits>
pbes_expression RHS(const state_formulas::state_formula& x0,
                    const state_formulas::state_formula& x,
                    const lts::lts_lts_t& lts0,
                    const lts2pbes_lts& lts1,
                    lts2pbes_state_type s,
                    const utilities::progress_meter& pm,
                    TermTraits tr
                   )
{
  apply_rhs_lts2pbes_traverser<rhs_lts2pbes_traverser, TermTraits> f(x0, lts0, lts1, s, pm, tr);
  f(x);
  return f.top();
}

} // namespace detail

} // namespace pbes_system

} // namespace mcrl2

#endif // MCRL2_PBES_DETAIL_LTS2PBES_RHS_H<|MERGE_RESOLUTION|>--- conflicted
+++ resolved
@@ -170,11 +170,7 @@
       lts2pbes_state_type t = i->second;
       const lps::multi_action& a = lts1.action_labels()[i->first];
       data::set_identifier_generator id_generator;
-<<<<<<< HEAD
-      v.push_back(imp(detail::Sat(a, alpha, id_generator), RHS(phi0, phi, lts0, lts1, t, m_progress_meter)));
-=======
       v.push_back(imp(detail::Sat(a, alpha, id_generator, TermTraits()), RHS(phi0, phi, lts0, lts1, t, m_progress_meter, TermTraits())));
->>>>>>> 1c0f9828
     }
     push(tr::join_and(v.begin(), v.end()));
   }
@@ -193,11 +189,7 @@
       lts2pbes_state_type t = i->second;
       const lps::multi_action& a = lts1.action_labels()[i->first];
       data::set_identifier_generator id_generator;
-<<<<<<< HEAD
-      v.push_back(and_(detail::Sat(a, alpha, id_generator), RHS(phi0, phi, lts0, lts1, t, m_progress_meter)));
-=======
       v.push_back(and_(detail::Sat(a, alpha, id_generator, TermTraits()), RHS(phi0, phi, lts0, lts1, t, m_progress_meter, TermTraits())));
->>>>>>> 1c0f9828
     }
     push(tr::join_or(v.begin(), v.end()));
   }
