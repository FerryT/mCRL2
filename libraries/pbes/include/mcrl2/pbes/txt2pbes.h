// Author(s): Aad Mathijssen, Wieger Wesselink
// Copyright: see the accompanying file COPYING or copy at
// https://svn.win.tue.nl/trac/MCRL2/browser/trunk/COPYING
//
// Distributed under the Boost Software License, Version 1.0.
// (See accompanying file LICENSE_1_0.txt or copy at
// http://www.boost.org/LICENSE_1_0.txt)
//
/// \file mcrl2/pbes/txt2pbes.h
/// \brief Function for parsing a pbes specification.

#ifndef MCRL2_PBES_TXT2PBES_H
#define MCRL2_PBES_TXT2PBES_H

#include <sstream>
#include "mcrl2/pbes/normalize.h"
#include "mcrl2/pbes/pbes.h"
#include "mcrl2/pbes/parse.h"
#include "mcrl2/utilities/logger.h"

namespace mcrl2
{

namespace pbes_system
{

/// \brief Parses a PBES specification from an input stream
/// \param spec_stream A stream from which can be read
/// \return The parsed PBES
inline
pbes<> txt2pbes(std::istream& spec_stream)
{
  pbes<> result;
  spec_stream >> result;
  try
  {
<<<<<<< HEAD
    mCRL2log(verbose) << "checking monotonicity..." << std::endl;
=======
    mCRL2log(log::verbose) << "checking monotonicity..." << std::endl;
>>>>>>> a907a07f
    pbes_system::normalize(result);
  }
  catch (std::exception& /* e */)
  {
    throw mcrl2::runtime_error("PBES is not monotonic");
  }
  return result;
}

/// \brief Parses a PBES specification from a string
/// \param text A string
/// \return The parsed PBES
inline
pbes<> txt2pbes(const std::string& text)
{
  std::stringstream from(text);
  return txt2pbes(from);
}

} // namespace pbes_system

} // namespace mcrl2

#endif // MCRL2_PBES_TXT2PBES_H<|MERGE_RESOLUTION|>--- conflicted
+++ resolved
@@ -34,11 +34,7 @@
   spec_stream >> result;
   try
   {
-<<<<<<< HEAD
-    mCRL2log(verbose) << "checking monotonicity..." << std::endl;
-=======
     mCRL2log(log::verbose) << "checking monotonicity..." << std::endl;
->>>>>>> a907a07f
     pbes_system::normalize(result);
   }
   catch (std::exception& /* e */)
