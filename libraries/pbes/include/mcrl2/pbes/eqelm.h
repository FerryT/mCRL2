--- conflicted
+++ resolved
@@ -18,19 +18,11 @@
 #include <sstream>
 #include <vector>
 #include <algorithm>
-<<<<<<< HEAD
-#include "mcrl2/core/detail/print_utility.h"
-=======
->>>>>>> a907a07f
 #include "mcrl2/data/sort_expression.h"
 #include "mcrl2/pbes/pbes.h"
 #include "mcrl2/pbes/rewriter.h"
 #include "mcrl2/pbes/replace.h"
 #include "mcrl2/pbes/remove_parameters.h"
-<<<<<<< HEAD
-#include "mcrl2/utilities/algorithm.h"
-=======
->>>>>>> a907a07f
 #include "mcrl2/utilities/logger.h"
 
 namespace mcrl2
@@ -41,11 +33,7 @@
 
 /// \brief Algorithm class for the eqelm algorithm
 template <typename Term, typename DataRewriter, typename PbesRewriter>
-<<<<<<< HEAD
-class pbes_eqelm_algorithm: public utilities::algorithm
-=======
 class pbes_eqelm_algorithm
->>>>>>> a907a07f
 {
   public:
     /// \brief The term type
@@ -100,8 +88,6 @@
     /// \brief Used for determining if a vertex has been visited before.
     std::map<string_type, bool> m_discovered;
 
-<<<<<<< HEAD
-=======
     // TODO: design a more generic solution for printing sets
     std::string print(const core::identifier_string& x) const
     {
@@ -123,7 +109,6 @@
       return out.str();
     }
 
->>>>>>> a907a07f
     /// \brief Puts all parameters of the same sort in the same equivalence set.
     std::vector<equivalence_class> compute_equivalence_sets(const propositional_variable_decl_type& X) const
     {
@@ -144,26 +129,6 @@
     }
 
     /// \brief Prints the vertices of the dependency graph.
-<<<<<<< HEAD
-    void LOG_VERTICES_VERBOSE(const std::string& msg = "") const
-    {
-      if (mCRL2logEnabled(verbose))
-      {
-        mCRL2log(verbose) << msg;
-        for (typename std::map<string_type, std::vector<equivalence_class> >::const_iterator i = m_vertices.begin(); i != m_vertices.end(); ++i)
-        {
-          mCRL2log(verbose) << core::pp(i->first) << " -> [ ";
-          const std::vector<equivalence_class>& v = i->second;
-          for (typename std::vector<equivalence_class>::const_iterator j = v.begin(); j != v.end(); ++j)
-          {
-            if (j != v.begin())
-            {
-              mCRL2log(verbose) << ", ";
-            }
-            mCRL2log(verbose) << core::detail::print_pp_set(*j);
-          }
-          mCRL2log(verbose) << " ]" << std::endl;
-=======
     std::string print_vertices() const
     {
       std::ostringstream out;
@@ -178,7 +143,6 @@
             out << ", ";
           }
           out << print_set(*j);
->>>>>>> a907a07f
         }
         out << " ]" << std::endl;
       }
@@ -186,44 +150,17 @@
     }
 
     /// \brief Prints the edges of the dependency graph.
-<<<<<<< HEAD
-    void LOG_EDGES_VERBOSE(const std::string& msg = "") const
-    {
-      if (mCRL2logEnabled(verbose))
-      {
-        mCRL2log(verbose) << msg;
-        for (typename std::map<string_type, atermpp::set<propositional_variable_type> >::const_iterator i = m_edges.begin(); i != m_edges.end(); ++i)
-        {
-          mCRL2log(verbose) << core::pp(i->first) << " -> " << core::detail::print_pp_set(i->second) << std::endl;
-        }
-=======
     std::string print_edges() const
     {
       std::ostringstream out;
       for (typename std::map<string_type, atermpp::set<propositional_variable_type> >::const_iterator i = m_edges.begin(); i != m_edges.end(); ++i)
       {
         out << data::pp(i->first) << " -> " << print_set(i->second) << std::endl;
->>>>>>> a907a07f
       }
       return out.str();
     }
 
     /// \brief Prints the equivalence classes
-<<<<<<< HEAD
-    void LOG_EQUIVALENCE_CLASSES_DEBUG(const std::string& msg = "") const
-    {
-      if (mCRL2logEnabled(debug))
-      {
-        mCRL2log(debug) << msg;
-        for (typename std::map<string_type, std::vector<equivalence_class> >::const_iterator i = m_vertices.begin(); i != m_vertices.end(); ++i)
-        {
-          mCRL2log(debug) << "  vertex " << core::pp(i->first) << ": ";
-          for (typename std::vector<equivalence_class>::const_iterator j = i->second.begin(); j != i->second.end(); ++j)
-          {
-            mCRL2log(debug) << core::detail::print_pp_set(*j) << " ";
-          }
-          mCRL2log(debug) << std::endl;
-=======
     std::string print_equivalence_classes() const
     {
       std::ostringstream out;
@@ -233,7 +170,6 @@
         for (typename std::vector<equivalence_class>::const_iterator j = i->second.begin(); j != i->second.end(); ++j)
         {
           out << print_set(*j) << " ";
->>>>>>> a907a07f
         }
         out << std::endl;
       }
@@ -241,17 +177,10 @@
     }
 
     /// \brief Prints the todo list
-<<<<<<< HEAD
-    void LOG_TODO_LIST(const std::set<string_type>& todo, const std::string& msg = "") const
-    {
-      mCRL2log(debug) << msg;
-      mCRL2log(debug) << core::detail::print_pp_set(todo) << "\n";
-=======
     void log_todo_list(const std::set<string_type>& todo, const std::string& msg = "") const
     {
       mCRL2log(log::debug) << msg;
       mCRL2log(log::debug) << print_set(todo) << "\n";
->>>>>>> a907a07f
     }
 
     /// \brief Returns true if the vertex X should propagate its values to Y
@@ -305,11 +234,7 @@
       }
       else if (!m_discovered[Y])
       {
-<<<<<<< HEAD
-        todo.insert(Y);        
-=======
         todo.insert(Y);
->>>>>>> a907a07f
         m_discovered[Y] = true;
       }
     }
@@ -401,26 +326,13 @@
         propositional_variable_type kappa = p.initial_state();
         string_type X = kappa.name();
         data::mutable_map_substitution<> vX = compute_substitution(X);
-<<<<<<< HEAD
-        
-=======
-
->>>>>>> a907a07f
+
         // propagate the equivalence relations in X over the edge kappa
         if (evaluate_guard(X, kappa))
         {
           todo.insert(X);
           m_discovered[X] = true;
           update_equivalence_classes(kappa, vX, todo);
-<<<<<<< HEAD
-          LOG_EQUIVALENCE_CLASSES_DEBUG("updated equivalence classes using initial state " + pbes_system::pp(kappa) + "\n");
-        }
-      }
-
-      LOG_VERTICES_VERBOSE("--- vertices ---\n");
-      LOG_EDGES_VERBOSE("\n--- edges ---\n");
-      LOG_EQUIVALENCE_CLASSES_DEBUG("computed initial equivalence classes\n");
-=======
           mCRL2log(log::debug) << "updated equivalence classes using initial state " << pbes_system::pp(kappa) << "\n" << print_equivalence_classes();
         }
       }
@@ -428,26 +340,16 @@
       mCRL2log(log::verbose) << "--- vertices ---\n" << print_vertices();
       mCRL2log(log::verbose) << "\n--- edges ---\n" << print_edges();
       mCRL2log(log::debug) << "computed initial equivalence classes\n" << print_equivalence_classes();
->>>>>>> a907a07f
 
       // propagate constraints over the edges until the todo list is empty
       while (!todo.empty())
       {
-<<<<<<< HEAD
-        LOG_DEBUG("todo list = " + core::detail::print_pp_set(todo) + "\n");
-        LOG_VERTICES_VERBOSE("--- vertices ---\n");
-
-        string_type X = *todo.begin();
-        todo.erase(X);
-        LOG_DEBUG("choose todo element " + core::pp(X) + "\n");
-=======
         mCRL2log(log::debug) << "todo list = " << print_set(todo) << "\n";
         mCRL2log(log::verbose) << "--- vertices ---\n" << print_vertices();
 
         string_type X = *todo.begin();
         todo.erase(X);
         mCRL2log(log::debug) << "choose todo element " << core::pp(X) << "\n";
->>>>>>> a907a07f
 
         // create a substitution function that corresponds to cX
         data::mutable_map_substitution<> vX = compute_substitution(X);
@@ -459,20 +361,12 @@
           if (evaluate_guard(X, Ye))
           {
             update_equivalence_classes(Ye, vX, todo);
-<<<<<<< HEAD
-            LOG_EQUIVALENCE_CLASSES_DEBUG("updated equivalence classes using edge " + pbes_system::pp(Ye) + "\n");
-=======
             mCRL2log(log::debug) << "updated equivalence classes using edge " << pbes_system::pp(Ye) << "\n" << print_equivalence_classes();
->>>>>>> a907a07f
           }
         }
       }
       apply_equivalence_relations(p);
-<<<<<<< HEAD
-      LOG_VERTICES_VERBOSE("\n--- result ---\n");
-=======
       mCRL2log(log::verbose) << "\n--- result ---\n" << print_vertices();
->>>>>>> a907a07f
     }
 };
 
