--- conflicted
+++ resolved
@@ -36,11 +36,7 @@
     core::identifier_string m_name;
 
     /// \brief The parameters of the propositional variable
-<<<<<<< HEAD
-    data::data_variable_list m_parameters;
-=======
     new_data::variable_list m_parameters;
->>>>>>> 3fb7bde6
 
   public:
     /// \brief Constructor.
@@ -72,11 +68,7 @@
     /// \brief Constructor.
     /// \param name A
     /// \param parameters A sequence of data variables
-<<<<<<< HEAD
-    propositional_variable(core::identifier_string name, data::data_variable_list parameters)
-=======
     propositional_variable(core::identifier_string name, new_data::variable_list parameters)
->>>>>>> 3fb7bde6
       : atermpp::aterm_appl(core::detail::gsMakePropVarDecl(name, parameters)),
         m_name(name),
         m_parameters(parameters)
@@ -92,11 +84,7 @@
 
     /// \brief Returns the parameters of the propositional variable.
     /// \return The parameters of the propositional variable.
-<<<<<<< HEAD
-    data::data_variable_list parameters() const
-=======
     new_data::variable_list parameters() const
->>>>>>> 3fb7bde6
     {
       return m_parameters;
     }
@@ -123,11 +111,7 @@
     core::identifier_string m_name;
 
     /// \brief The parameters of the propositional variable
-<<<<<<< HEAD
-    data::data_expression_list m_parameters;
-=======
     new_data::data_expression_list m_parameters;
->>>>>>> 3fb7bde6
 
   public:
     /// \brief Constructor.
@@ -137,11 +121,7 @@
 
     /// \brief Constructor.
     /// \param s A string
-<<<<<<< HEAD
-    propositional_variable_instantiation(std::string s)
-=======
     propositional_variable_instantiation(std::string const& s)
->>>>>>> 3fb7bde6
     {
       std::pair<std::string, new_data::data_expression_list> p = new_data::detail::parse_variable(s);
       m_name      = core::identifier_string(p.first);
@@ -163,11 +143,7 @@
     /// \brief Constructor.
     /// \param name A
     /// \param parameters A sequence of data expressions
-<<<<<<< HEAD
-    propositional_variable_instantiation(core::identifier_string name, data::data_expression_list parameters)
-=======
     propositional_variable_instantiation(core::identifier_string name, new_data::data_expression_list const& parameters)
->>>>>>> 3fb7bde6
       : atermpp::aterm_appl(core::detail::gsMakePropVarInst(name, parameters)),
         m_name(name),
         m_parameters(parameters)
@@ -183,22 +159,14 @@
 
     /// \brief Returns the parameters of the propositional variable.
     /// \return The parameters of the propositional variable.
-<<<<<<< HEAD
-    data::data_expression_list parameters() const
-=======
     new_data::data_expression_list parameters() const
->>>>>>> 3fb7bde6
     {
       return m_parameters;
     }
 
     /// \brief Returns the unbound variables appearing in the parameters.
     /// \return The unbound variables appearing in the parameters.
-<<<<<<< HEAD
-    std::set<data::data_variable> unbound_variables() const
-=======
     std::set<new_data::variable> unbound_variables() const
->>>>>>> 3fb7bde6
     {
       std::set<new_data::variable> result;
       for (new_data::data_expression_list::const_iterator i = m_parameters.begin(); i != m_parameters.end(); ++i)
