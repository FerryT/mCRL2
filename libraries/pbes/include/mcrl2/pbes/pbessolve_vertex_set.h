// Author(s): Wieger Wesselink
// Copyright: see the accompanying file COPYING or copy at
// https://github.com/mCRL2org/mCRL2/blob/master/COPYING
//
// Distributed under the Boost Software License, Version 1.0.
// (See accompanying file LICENSE_1_0.txt or copy at
// http://www.boost.org/LICENSE_1_0.txt)
//
/// \file mcrl2/pbes/pbessolve_vertex_set.h
/// \brief add your file description here.

#ifndef MCRL2_PBES_PBESSOLVE_VERTEX_SET_H
#define MCRL2_PBES_PBESSOLVE_VERTEX_SET_H

#include <deque>
#include "mcrl2/pbes/structure_graph.h"

namespace mcrl2 {

namespace pbes_system {

struct deque_vertex_set
{
  protected:
    std::deque<structure_graph::index_type> m_vertices;
    boost::dynamic_bitset<> m_include;

  public:
    deque_vertex_set() = default;

    explicit deque_vertex_set(std::size_t N)
     : m_include(N)
    {}

    template <typename Iter>
    deque_vertex_set(std::size_t N, Iter first, Iter last)
     : m_include(N)
    {
      for (auto i = first; i != last; ++i)
      {
        insert(*i);
      }
    }

    bool is_empty() const
    {
      return m_vertices.empty();
    }

    bool contains(structure_graph::index_type u) const
    {
      return m_include[u];
    }

    void insert(structure_graph::index_type u)
    {
      assert(u < m_include.size());
      if (m_include[u])
      {
        return;
      }
      m_vertices.push_back(u);
      m_include[u] = true;
    }

    void clear()
    {
      m_vertices.clear();
      m_include = boost::dynamic_bitset<>(m_include.size());
    }

    std::size_t extent() const
    {
      return m_include.size();
    }

    const std::deque<structure_graph::index_type>& vertices() const
    {
      return m_vertices;
    }

    std::size_t size() const
    {
      return m_vertices.size();
    }

    const boost::dynamic_bitset<>& include() const
    {
      return m_include;
    }

    structure_graph::index_type pop_front()
    {
      structure_graph::index_type u = m_vertices.front();
      m_vertices.pop_front();
      m_include[u] = false;
      return u;
    }

    structure_graph::index_type pop_back()
    {
      structure_graph::index_type u = m_vertices.back();
      m_vertices.pop_back();
      m_include[u] = false;
      return u;
    }

    bool operator==(const deque_vertex_set& other) const
    {
      return m_include == other.m_include;
    }

    bool operator!=(const deque_vertex_set& other) const
    {
      return !(*this == other);
    }
};

struct vertex_set
{
  protected:
    std::vector<structure_graph::index_type> m_vertices;
    boost::dynamic_bitset<> m_include;

  public:
    bool self_check(const std::string& msg = "") const
    {
      if (!msg.empty())
      {
        std::cout << "--- " << msg << " ---" << std::endl;
      }
      for (structure_graph::index_type v: m_vertices)
      {
        if (v >= m_include.size())
        {
          throw mcrl2::runtime_error("The value " + std::to_string(v) + " is bigger than I.size() = " + std::to_string(m_include.size()));
        }
        if (!m_include[v])
        {
          throw mcrl2::runtime_error("Inconsistency detected with element " + std::to_string(v) + "!");
        }
      }
      return true;
    }

    vertex_set() = default;

    vertex_set(const vertex_set& other) = default;
<<<<<<< HEAD
    vertex_set(vertex_set&& other) = default;
    vertex_set& operator=(const vertex_set& other) = default;
    vertex_set& operator=(vertex_set&& other) = default;
=======
    vertex_set& operator=(const vertex_set& other) = default;
>>>>>>> a5521d83

    explicit vertex_set(std::size_t N)
            : m_include(N)
    {
      assert(self_check());
    }

    template <typename Iter>
    vertex_set(std::size_t N, Iter first, Iter last)
            : m_include(N)
    {
      for (auto i = first; i != last; ++i)
      {
        insert(*i);
      }
      assert(self_check());
    }

    // resize to at least n elements
    void resize(std::size_t n)
    {
      std::size_t m = m_include.size();
      if (m < 1024)
      {
        m = 1024;
      }
      while (m < n)
      {
        m *= 2;
      }
      m_include.resize(m);
    }

    // truncate the size to n
    void truncate(std::size_t n)
    {
      if (m_include.size() > n)
      {
        m_include = boost::dynamic_bitset<>(n);
        for (auto u: m_vertices)
        {
          m_include[u] = true;
        }
      }
    }

    bool is_empty() const
    {
      return m_vertices.empty();
    }

    bool contains(structure_graph::index_type u) const
    {
      return m_include[u];
    }

    void insert(structure_graph::index_type u)
    {
      assert(u < m_include.size());
      if (m_include[u])
      {
        return;
      }
      m_vertices.push_back(u);
      m_include[u] = true;
      assert(self_check());
    }

    void clear()
    {
      m_vertices.clear();
      m_include = boost::dynamic_bitset<>(m_include.size());
      assert(self_check());
    }

    std::size_t extent() const
    {
      return m_include.size();
    }

    const std::vector<structure_graph::index_type>& vertices() const
    {
      return m_vertices;
    }

    std::size_t size() const
    {
      return m_vertices.size();
    }

    const boost::dynamic_bitset<>& include() const
    {
      return m_include;
    }

    structure_graph::index_type pop_back()
    {
      structure_graph::index_type u = m_vertices.back();
      m_vertices.pop_back();
      m_include[u] = false;
      return u;
    }

    bool operator==(const vertex_set& other) const
    {
      return m_include == other.m_include;
    }

    bool operator!=(const vertex_set& other) const
    {
      return !(*this == other);
    }
};

inline
std::ostream& operator<<(std::ostream& out, const vertex_set& V)
{
  return out << core::detail::print_set(V.vertices());
}

inline
vertex_set set_union(const vertex_set& V, const vertex_set& W)
{
  vertex_set result = V;
  for (structure_graph::index_type w: W.vertices())
  {
    result.insert(w);
  }
  return result;
}

// VertexSet can be either vertex_set or deque_vertex_set
template <typename VertexSet>
vertex_set set_intersection(const VertexSet& V, const vertex_set& W)
{
  vertex_set result(V.extent());
  for (structure_graph::index_type v: V.vertices())
  {
    if (W.contains(v))
    {
      result.insert(v);
    }
  }
  return result;
}

inline
vertex_set set_minus(const vertex_set& V, const vertex_set& W)
{
  vertex_set result(V.extent());
  for (structure_graph::index_type v: V.vertices())
  {
    if (!W.contains(v))
    {
      result.insert(v);
    }
  }
  return result;
}

struct lazy_union
{
  const vertex_set& A;
  const vertex_set& B;

  lazy_union(const vertex_set& A_, const vertex_set& B_)
    : A(A_), B(B_)
  {}

  bool contains(structure_graph::index_type u) const
  {
    return A.contains(u) || B.contains(u);
  }
};

inline
std::ostream& operator<<(std::ostream& out, const lazy_union& V)
{
  return out << "(" << V.A << " U " << V.B << ")";
}

inline
bool is_subset_of(const vertex_set& V, const vertex_set& W)
{
  return V.include().is_subset_of(W.include());
}

// returns a successor of u that is in A, or undefined_index if not found
template <typename StructureGraph, typename VertexSet>
structure_graph::index_type find_successor_in(const StructureGraph& G, structure_graph::index_type u, const VertexSet& A)
{
  for (auto v: G.successors(u))
  {
    if (A.contains(v))
    {
      return v;
    }
  }
  mCRL2log(log::debug) << "No successor found for node " << u << " in " << A << std::endl;
  return undefined_vertex();
}

template <typename StructureGraph>
void log_vertex_set(const StructureGraph& G, const vertex_set& V, const std::string& name)
{
  mCRL2log(log::debug) << "--- " << name << " ---" << std::endl;
  for (auto v: V.vertices())
  {
    mCRL2log(log::debug) << "  " << v << " " << G.find_vertex(v) << std::endl;
  }
}

// strategy vector that resizes automatically
class strategy_vector
{
  protected:
    mutable std::vector<structure_graph::index_type> m_strategy;

    // resize to at least n elements
    void resize(std::size_t n) const
    {
      std::size_t m = m_strategy.size();
      if (m < 16)
      {
        m = 16;
      }
      while (m < n)
      {
        m *= 2;
      }
      m_strategy.resize(m, undefined_vertex());
    }

  public:
    structure_graph::index_type operator[](std::size_t i) const
    {
      if (i >= m_strategy.size())
      {
        resize(i + 1);
      }
      return m_strategy[i];
    }

    structure_graph::index_type& operator[](std::size_t i)
    {
      if (i >= m_strategy.size())
      {
        resize(i + 1);
      }
      return m_strategy[i];
    }

    std::size_t size() const
    {
      return m_strategy.size();
    }

    // truncate the size to n
    void truncate(std::size_t n)
    {
      if (m_strategy.size() > n)
      {
        m_strategy.erase(m_strategy.begin() + n, m_strategy.end());
        m_strategy.shrink_to_fit();
      }
    }

    const std::vector<structure_graph::index_type>& strategy() const
    {
      return m_strategy;
    }
};

inline
std::ostream& operator<<(std::ostream& out, const strategy_vector& tau_alpha)
{
  return out << core::detail::print_list(tau_alpha.strategy());
}

inline
std::string print_strategy_vector(const vertex_set& S_alpha, const strategy_vector& tau_alpha)
{
  std::ostringstream out;
  bool first = true;
  for (structure_graph::index_type u: S_alpha.vertices())
  {
    if (tau_alpha[u] != undefined_vertex())
    {
      if (!first)
      {
        out << ", ";
      }
      out << u << " -> " << tau_alpha[u];
      first = false;
    }
  }
  return out.str();
}

template <typename StructureGraph>
std::set<structure_graph::index_type> extract_minimal_structure_graph(StructureGraph& G, typename StructureGraph::index_type init, const vertex_set& S0, const vertex_set& S1)
{
  using utilities::detail::contains;

  typedef structure_graph::vertex vertex;
  std::vector<const vertex*> result;

  std::set<structure_graph::index_type> todo = { init };
  std::set<structure_graph::index_type> done;
  while (!todo.empty())
  {
    structure_graph::index_type u = *todo.begin();
    todo.erase(todo.begin());
    done.insert(u);
    if ((S0.contains(u) && G.decoration(u) == structure_graph::d_disjunction) || (S1.contains(u) && G.decoration(u) == structure_graph::d_conjunction))
    {
      // explore only the strategy edge
      structure_graph::index_type v = G.strategy(u);
      assert (v != undefined_vertex());
      if (!contains(done, v))
      {
        todo.insert(v);
      }
    }
    else
    {
      // explore all outgoing edges
      for (structure_graph::index_type v: G.successors(u))
      {
        if (!contains(done, v))
        {
          todo.insert(v);
        }
      }
    }
  }
  mCRL2log(log::debug) << "Extracted minimal structure graph " << core::detail::print_set(done) << std::endl;
  return done;
}

template <typename StructureGraph>
std::set<structure_graph::index_type> extract_minimal_structure_graph(
  StructureGraph& G,
  typename StructureGraph::index_type init,
  const vertex_set& S0,
  const vertex_set& S1,
  const strategy_vector& tau0,
  const strategy_vector& tau1
)
{
  using utilities::detail::contains;

  typedef structure_graph::vertex vertex;
  std::vector<const vertex*> result;

  std::set<structure_graph::index_type> todo = { init };
  std::set<structure_graph::index_type> done;
  while (!todo.empty())
  {
    structure_graph::index_type u = *todo.begin();
    todo.erase(todo.begin());
    done.insert(u);
    if (S0.contains(u) && G.decoration(u) == structure_graph::d_disjunction)
    {
      // explore only the strategy edge
      structure_graph::index_type v = tau0[u];
      assert (v != undefined_vertex());
      if (!contains(done, v))
      {
        todo.insert(v);
      }
    }
    else if (S1.contains(u) && G.decoration(u) == structure_graph::d_conjunction)
    {
      // explore only the strategy edge
      structure_graph::index_type v = tau1[u];
      assert (v != undefined_vertex());
      if (!contains(done, v))
      {
        todo.insert(v);
      }
    }
    else
    {
      // explore all outgoing edges
      for (structure_graph::index_type v: G.successors(u))
      {
        if (!contains(done, v))
        {
          todo.insert(v);
        }
      }
    }
  }
  mCRL2log(log::debug) << "\nExtracted minimal structure graph " << core::detail::print_set(done) << std::endl;
  return done;
}

template <typename StructureGraph>
std::set<structure_graph::index_type> extract_minimal_structure_graph(StructureGraph& G, typename StructureGraph::index_type init, bool is_disjunctive)
{
  std::size_t n = G.extent();

  vertex_set all(n);
  for (std::size_t i = 0; i < n; i++)
  {
    all.insert(i);
  }
  vertex_set empty(n);

  if (is_disjunctive)
  {
    return extract_minimal_structure_graph(G, init, all, empty);
  }
  else
  {
    return extract_minimal_structure_graph(G, init, empty, all);
  }
}

} // namespace pbes_system

} // namespace mcrl2

#endif // MCRL2_PBES_PBESSOLVE_VERTEX_SET_H<|MERGE_RESOLUTION|>--- conflicted
+++ resolved
@@ -146,13 +146,7 @@
     vertex_set() = default;
 
     vertex_set(const vertex_set& other) = default;
-<<<<<<< HEAD
-    vertex_set(vertex_set&& other) = default;
     vertex_set& operator=(const vertex_set& other) = default;
-    vertex_set& operator=(vertex_set&& other) = default;
-=======
-    vertex_set& operator=(const vertex_set& other) = default;
->>>>>>> a5521d83
 
     explicit vertex_set(std::size_t N)
             : m_include(N)
