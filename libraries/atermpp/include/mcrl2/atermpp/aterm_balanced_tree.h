// Author(s): Jeroen van der Wulp
// Copyright: see the accompanying file COPYING or copy at
// https://github.com/mCRL2org/mCRL2/blob/master/COPYING
//
// Distributed under the Boost Software License, Version 1.0.
// (See accompanying file LICENSE_1_0.txt or copy at
// http://www.boost.org/LICENSE_1_0.txt)
//

#ifndef MCRL2_ATERMPP_ATERM_BALANCED_TREE_H
#define MCRL2_ATERMPP_ATERM_BALANCED_TREE_H

/* NOTE: A aterm_balanced_tree is actually not always an aterm_appl, namely when numbers
 *       or lists are stored in it. In that case the balanced tree of size 1 is a number
 *       or a list. So, a proper type for a term_balanced_tree should be "aterm" and not
 *       aterm_appl. This ought to be adapted. */

#include "mcrl2/atermpp/aterm_appl.h"

#include <boost/iterator/iterator_facade.hpp>

namespace atermpp
{

namespace
{
  global_function_symbol g_empty("@empty@", 0);
  global_function_symbol g_tree_node("@node@", 2);
  aterm_appl g_empty_tree(g_empty);
}

/// \brief Read-only balanced binary tree of terms.
template <typename Term>
class term_balanced_tree : public aterm_appl
{
  protected:

    static const atermpp::function_symbol& tree_empty_function() { return g_empty; }
    static const function_symbol& tree_node_function() { return g_tree_node; }
    static const aterm_appl& empty_tree() { return g_empty_tree; }

    static void make_node(aterm& term, const term_balanced_tree& left_tree, const term_balanced_tree& right_tree)
    {
      detail::g_thread_term_pool().create_appl(term, tree_node_function(), left_tree, right_tree);
    }

    template < typename ForwardTraversalIterator, class Transformer >
    void make_tree(aterm& term, ForwardTraversalIterator& p, const std::size_t size, Transformer transformer )
    {
      if (size>1)
      {
        std::size_t left_size = (size + 1) >> 1; // size/2 rounded up.
        term_balanced_tree left_tree;
        make_tree(left_tree, p, left_size, transformer);
        std::size_t right_size = size >> 1; // size/2 rounded down.
        term_balanced_tree right_tree;
        make_tree(right_tree, p, right_size, transformer);

        make_node(term, left_tree, right_tree);
        return;
      }

      if (size==1)
      {
<<<<<<< HEAD
        term = down_cast<aterm_appl>(static_cast<const aterm&>(transformer(*(p++))));
        return;
=======
        return reinterpret_cast<const aterm_appl&>(static_cast<const aterm&>(transformer(*(p++))));
>>>>>>> 696af873
      }

      assert(size==0);
      term = empty_tree();
    }

    explicit term_balanced_tree(detail::_term_appl* t)
         : term_appl(static_cast<detail::_term_appl*>(t))
    {}

  public:

    /// The type of object, T stored in the term_balanced_tree.
    typedef Term value_type;
    
    /// Pointer to T.
    typedef Term* pointer;

    /// Reference to T.
    typedef Term& reference;

    /// Const reference to T.
    typedef const Term const_reference;

    /// An unsigned integral type.
    typedef std::size_t size_type;

    /// A signed integral type.
    typedef ptrdiff_t difference_type;

    /// \brief Default constructor. Creates an empty tree.
    term_balanced_tree()
      : aterm_appl(empty_tree())
    {}

    /// \brief Copy constructor.
    term_balanced_tree(const term_balanced_tree&) noexcept = default;

    /// \brief Move constructor.
    term_balanced_tree(term_balanced_tree&&) noexcept = default;

    /// \brief Assignment operator.
    term_balanced_tree& operator=(const term_balanced_tree&) noexcept = default;

    /// \brief Move assign operator.
    term_balanced_tree& operator=(term_balanced_tree&&) noexcept = default;

    /// \brief Construction from aterm.
    explicit term_balanced_tree(const aterm& tree) 
       : aterm_appl(reinterpret_cast<const aterm_appl&>(tree))
    {
    }

    /// \brief Creates an term_balanced_tree with a copy of a range.
    /// \param first The start of a range of elements.
    /// \param size The size of the range of elements.
    template<typename ForwardTraversalIterator>
    term_balanced_tree(ForwardTraversalIterator first, const std::size_t size)
    {
        make_tree(*this, first, size, [](const Term& t) { return t; });
    }

    /// \brief Creates an term_balanced_tree with a copy of a range, where a transformer is applied to each term
    ///        before adding it to the tree..
    /// \param[in] first The start of a range of elements.
    /// \param[in] size The size of the range of elements.
    /// \param[in] transformer A class with an operator() that is applied to each term before adding it to the tree.
    template<typename ForwardTraversalIterator, typename Transformer>
    term_balanced_tree(ForwardTraversalIterator first, const std::size_t size, Transformer transformer)
    {
        make_tree(*this, first, size, transformer);
    }

    /// \brief Get the left branch of the tree
    /// \details It is assumed that the tree is a node with a left branch.
    /// \return A reference t the left subtree of the current tree
    const term_balanced_tree<Term>& left_branch() const
    {
      assert(is_node());
      return down_cast<const term_balanced_tree<Term>>(aterm_appl::operator[](0));
    }

    /// \brief Get the left branch of the tree
    /// \details It is assumed that the tree is a node with a left branch.
    /// \return A reference t the left subtree of the current tree
    const term_balanced_tree<Term>& right_branch() const
    {
      assert(is_node());
      return down_cast<const term_balanced_tree<Term>>(aterm_appl::operator[](1));
    }

    /// \brief Element indexing operator.
    /// \param position Index in the tree.
    /// \details This operation behaves linearly with respect to container size,
    ///          because it must calculate the size of the container. The operator
    ///          element_at behaves logarithmically.
    const Term& operator[](std::size_t position) const
    {
      return element_at(position, size());
    } 

    /// \brief Get an element at the indicated position.
    /// \param position The required position
    /// \param size The number of elements in the tree.
    ///                    This is required to make the complexity logarithmic.
    /// \details By providing the size this operation is logarithmic. If a wrong
    ///         size is provided the outcome is not determined. See also operator [].
    /// \return The element at the indicated position.
    const Term& element_at(std::size_t position, std::size_t size) const
    {
      assert(size == this->size());
      assert(position < size);

      if (size>1)
      {
        std::size_t left_size = (size + 1) >> 1;

        return (position < left_size) ?
               left_branch().element_at(position, left_size) :
               right_branch().element_at(position-left_size, size - left_size);
      }

      return vertical_cast<Term>(static_cast<const aterm&>(*this));
    }

    /// \brief Returns the size of the term_balanced_tree.
    /// \details This operator is linear in the size of the balanced tree.
    /// \return The size of the tree.
    size_type size() const
    {
      if (is_node())
      {
        return left_branch().size() + right_branch().size();
      }
      return (empty()) ? 0 : 1;
    }

    /// \brief Returns true if tree is empty.
    /// \return True iff the tree is empty.
    bool empty() const
    {
      return m_term->function() == tree_empty_function();
    }

    /// \brief Returns true iff the tree is a node with a left and right subtree.
    /// \return True iff the tree is a node with a left and right subtree.
    bool is_node() const
    {
      return function() == tree_node_function();
    }

    class iterator: public boost::iterator_facade<
      iterator,                            // Derived
      const Term,                          // Value
      boost::forward_traversal_tag,        // CategoryOrTraversal
      const Term&                          // Reference
      >
    {
      private:
        using Tree = term_balanced_tree<Term>;
    
        friend class boost::iterator_core_access;
    
        static constexpr std::size_t maximal_size_of_stack = 20;      // We assume here that a tree never has more than 2^20 leaves, o
                                                           // equivalently that states consist of not more than 2^20 data_expressions.
        unprotected_aterm m_stack[maximal_size_of_stack];
        std::size_t m_top_of_stack;                             // First element in the stack that is empty.
    
        /// \brief Dereference operator
        /// \return The value that the iterator references
        const Term& dereference() const
        {
          assert(m_top_of_stack > 0);
          return static_cast<const Term&>(m_stack[m_top_of_stack-1]);
        }
    
        /// \brief Equality operator
        bool equal(const iterator& other) const
        {
          if (m_top_of_stack != other.m_top_of_stack)
          {
            return false; 
          }
          
          for(std::size_t i = 0; i < m_top_of_stack; ++i)
          { 
            if (m_stack[i] != other.m_stack[i])
            {
              return false;
            }
          }
          return true;
        }
    
        /// \brief Increments the iterator
        void increment()
        {
          --m_top_of_stack;
          if (m_top_of_stack>0)
          {
            unprotected_aterm current = m_stack[m_top_of_stack-1];
            if (current.function() != Tree::tree_node_function())
            {
              // This subtree is empty.
              return;
            }

            --m_top_of_stack;
            do
            {
              m_stack[m_top_of_stack++] = static_cast<Tree&>(current).right_branch();
              current = static_cast<Tree&>(current).left_branch();
            }
            while (current.function() == Tree::tree_node_function());
    
            m_stack[m_top_of_stack++] = current;
          }
        }
    
        void initialise(const term_balanced_tree<Term>& tree)
        {
          if (tree.empty())
          {
            return;
          }

          unprotected_aterm current = tree;
    
          while (current.function() == Tree::tree_node_function())
          {
            assert(m_top_of_stack + 1 < maximal_size_of_stack);
            m_stack[m_top_of_stack++] = static_cast<Tree&>(current).right_branch();
            current = static_cast<Tree&>(current).left_branch();
          }

          assert(m_top_of_stack + 1 < maximal_size_of_stack);
          m_stack[m_top_of_stack++] = current;
        }
    
      public:
    
        iterator()
          : m_top_of_stack(0)
        { }
    
        iterator(const term_balanced_tree<Term>& tree)
          : m_top_of_stack(0)
        {
          initialise(tree);
        } 
    
        iterator(const iterator& other) 
           : m_top_of_stack(other.m_top_of_stack)
        { 
          for(std::size_t i = 0; i < m_top_of_stack; ++i)
          {
            m_stack[i] = other.m_stack[i];
          }
        }
    
    };

    /// \brief Returns an iterator pointing to the beginning of the term_balanced_tree.
    /// \return The beginning of the list.
    iterator begin() const
    {
      return iterator(*this);
    }

    /// \brief Returns an iterator pointing to the end of the term_balanced_tree.
    /// \return The end of the list.
    iterator end() const
    {
      return iterator();
    }

};

/// \brief A term_balanced_tree with elements of type aterm.
typedef term_balanced_tree<aterm> aterm_balanced_tree;

template <class Term>
std::string pp(const term_balanced_tree<Term> t)
{
  std::stringstream ss;
  for(typename term_balanced_tree<Term>::iterator i = t.begin(); i != t.end(); ++i)
  {
    if (i!=t.begin()) 
    {
      ss << ", ";
    }
    ss << pp(*i);
  }
  return ss.str();
}
} // namespace atermpp

namespace std
{
/// \brief Swaps two balanced trees.
/// \details This operation is more efficient than exchanging terms by an assignment,
///          as swapping does not require to change the protection of terms.
/// \param t1 The first term
/// \param t2 The second term
template <class T>
inline void swap(atermpp::term_balanced_tree<T>& t1, atermpp::term_balanced_tree<T>& t2)
{
  t1.swap(t2);
}

/// \brief Standard hash function.
template<class T>
struct hash<atermpp::term_balanced_tree<T> >
{
  std::size_t operator()(const atermpp::term_balanced_tree<T>& t) const
  {
    return std::hash<atermpp::aterm>()(t);
  }
};
} // namespace std


#endif // MCRL2_ATERMPP_ATERM_BALANCED_TREE_H<|MERGE_RESOLUTION|>--- conflicted
+++ resolved
@@ -62,12 +62,8 @@
 
       if (size==1)
       {
-<<<<<<< HEAD
-        term = down_cast<aterm_appl>(static_cast<const aterm&>(transformer(*(p++))));
+        term = reinterpret_cast<const aterm_appl&>(static_cast<const aterm&>(transformer(*(p++))));
         return;
-=======
-        return reinterpret_cast<const aterm_appl&>(static_cast<const aterm&>(transformer(*(p++))));
->>>>>>> 696af873
       }
 
       assert(size==0);
