// Author(s): Wieger Wesselink
// Copyright: see the accompanying file COPYING or copy at
// https://svn.win.tue.nl/trac/MCRL2/browser/trunk/COPYING
//
// Distributed under the Boost Software License, Version 1.0.
// (See accompanying file LICENSE_1_0.txt or copy at
// http://www.boost.org/LICENSE_1_0.txt)
//
/// \file mcrl2/atermpp/aterm_appl.h
/// \brief The term_appl class represents function application.

#ifndef MCRL2_ATERMPP_ATERM_APPL_H
#define MCRL2_ATERMPP_ATERM_APPL_H

#include <cassert>
#include <iterator>
#include <vector>
#include "mcrl2/utilities/detail/memory_utility.h"
#include "mcrl2/atermpp/aterm.h"
#include "mcrl2/atermpp/aterm_list.h"
#include "mcrl2/atermpp/function_symbol.h"
#include "mcrl2/atermpp/aterm_appl_iterator.h"
#include "mcrl2/atermpp/aterm_traits.h"

namespace atermpp
{

namespace detail
{

// Function object for conversion to ATerm
struct aterm_converter
{
  template <typename T>
  ATerm operator()(const T& x)
  {
    return aterm_traits<T>::term(x);
  }
};

// Note: ATmakeAppl requires a forward iterator, so we have to make a special case for input iterators.
template <class InputIterator>
inline ATermAppl at_make_appl(const function_symbol& sym, InputIterator first, InputIterator last, std::input_iterator_tag)
{
   MCRL2_SYSTEM_SPECIFIC_ALLOCA(arguments,ATerm,sym.arity());
  // std::vector<ATerm> arguments;
  size_t c=0;
  for (InputIterator i = first; i != last; ++i, ++c)
  {
    arguments[c]=aterm_traits<typename std::iterator_traits<InputIterator>::value_type>::term(*i);
    // arguments.push_back(aterm_traits<typename std::iterator_traits<InputIterator>::value_type>::term(*i));
  }
  assert(c==sym.arity());
  // return ATmakeApplArray(sym, &(arguments.front()));
  return ATmakeApplArray(sym, arguments);
}

template <class ForwardIterator>
inline ATermAppl at_make_appl(const function_symbol& sym, ForwardIterator first, ForwardIterator last, std::forward_iterator_tag)
{
  return ATmakeAppl(sym, first, last, aterm_converter());
}

template <class Iterator>
inline ATermAppl at_make_appl(const function_symbol& sym, Iterator first, Iterator last)
{
  return at_make_appl(sym, first, last, typename std::iterator_traits<Iterator>::iterator_category());
}

} // namespace detail

/// \brief A term that represents a function application.
template <typename Term>
class term_appl: public aterm_base
{
    friend class aterm_string;

  private:
    /// \brief Prevent accidental usage of operator[], since this maps to the
    /// built-in C++ operator[](ATermAppl, int)
    /// \param i A positive integer
    /// \return The default constructed term
<<<<<<< HEAD
    Term operator[](size_t i) const
=======
    Term operator[](size_t /*i*/) const
>>>>>>> a907a07f
    {
      return Term();
    }

  protected:
    /// \brief Conversion operator.
    /// \return The wrapped ATerm.
    ATermAppl appl() const
    {
      return reinterpret_cast<ATermAppl>(m_term);
    }

  public:
    /// The type of object, T stored in the term_appl.
    typedef Term value_type;

    /// Pointer to T.
    typedef Term* pointer;

    /// Reference to T.
    typedef Term& reference;

    /// Const reference to T.
    typedef const Term const_reference;

    /// An unsigned integral type.
    typedef size_t size_type;

    /// A signed integral type.
    typedef ptrdiff_t difference_type;

    /// Iterator used to iterate through an term_appl.
    typedef term_appl_iterator<Term> iterator;

    /// Const iterator used to iterate through an term_appl.
    typedef term_appl_iterator<Term> const_iterator;

    /// Default constructor.
    term_appl()
    {}

    /// \brief Constructor.
    /// \param term A term
    term_appl(ATerm term)
      : aterm_base(term)
    {
      assert(type() == AT_APPL);
    }

    /// \brief Constructor.
    /// \param term A term
    term_appl(ATermAppl term)
      : aterm_base(term)
    {}

    /// \brief Constructor.
    /// \param sym A function symbol.
    /// \param args A list of arguments.
    term_appl(function_symbol sym, term_list<Term> args)
      : aterm_base(ATmakeApplList(sym, args))
    {}

    /// Allow construction from an aterm. The aterm must be of the right type.
    /// \param t A term.
    term_appl(aterm t)
      : aterm_base(t)
    {}

    /// \brief Constructor.
    /// \param sym A function symbol.
    /// \param first The start of a range of elements.
    /// \param last The end of a range of elements.
    template <typename Iter>
    term_appl(function_symbol sym, Iter first, Iter last)
    {
      m_term = reinterpret_cast<ATerm>(detail::at_make_appl(sym, first, last));
    }

    /// \brief Constructor.
    /// \param sym A function symbol.
    term_appl(function_symbol sym)
      : aterm_base(ATmakeAppl0(sym))
    {
    }

#include "mcrl2/atermpp/aterm_appl_constructor.h" // additional constructors generated by preprocessor

    /// \brief Conversion operator.
    /// \return The wrapped ATermAppl pointer
    operator ATermAppl() const
    {
      return reinterpret_cast<ATermAppl>(m_term);
    }

    /// \brief Assignment operator.
    /// \param t A term.
    /// \return The result of the assignment.
    term_appl<Term>& operator=(aterm_base t)
    {
      assert(t.type() == AT_APPL);
      m_term = aterm_traits<aterm_base>::term(t);
      return *this;
    }

    /// Assignment operator.
    /// \param t A term.
    /// \return The result of the assignment.
    term_appl<Term>& operator=(ATermAppl t)
    {
      assert(t==NULL || ATgetType((ATerm)t) != AT_FREE);
      m_term = reinterpret_cast<ATerm>(t);
      return *this;
    }

    /// \brief Returns the size of the list.
    /// \return The size of the list.
    size_type size() const
    {
      return ATgetArity(ATgetAFun(appl()));
    }

    /// \brief Returns an iterator pointing to the beginning of the list.
    /// \return An iterator pointing to the beginning of the list.
    const_iterator begin() const
    {
      return const_iterator(((ATerm*)(m_term) + ARG_OFFSET));
    }

    /// \brief Returns a const_iterator pointing to the beginning of the list.
    /// \return A const_iterator pointing to the beginning of the list.
    const_iterator end() const
    {
      return const_iterator(((ATerm*)(m_term) + ARG_OFFSET + size()));
    }

    /// \brief Returns the largest possible size of the list.
    /// \return The largest possible size of the list.
    size_type max_size() const
    {
      return (std::numeric_limits<unsigned long>::max)();
    }

    /// \brief Returns true if the list's size is 0.
    /// \return True if the function application has no arguments.
    bool empty() const
    {
      return size() == 0;
    }

    /// \brief Get the function symbol (function_symbol) of the application.
    /// \return The function symbol of the function application.
    function_symbol function() const
    {
      return function_symbol(ATgetAFun(appl()));
    }

    /// \brief Returns true if the term is quoted.
    /// \return True if the term is quoted.
    bool is_quoted() const
    {
      return function().is_quoted();
    }

    /// \brief Returns the i-th argument.
    /// \param i A positive integer
    /// \return The argument with the given index.
    Term operator()(size_type i) const
    {
      return Term(ATgetArgument(appl(), i));
    }

    /// \brief Returns a copy of the term with the i-th child replaced by t.
    /// \deprecated
    /// \param t A term
    /// \param i A positive integer
    /// \return The term with one of its arguments replaced.
    term_appl<Term> set_argument(Term t, size_type i)
    {
      return ATsetArgument(appl(), t, i);
    }

    /// \brief Get the i-th argument of the application.
    /// \deprecated
    /// \param i A positive integer
    /// \return The argument with the given index.
    aterm argument(size_type i) const
    {
      return aterm(ATgetArgument(appl(), i));
    }

    /// \brief Get the list of arguments of the application.
    /// \deprecated
    /// \return A list containing the function arguments.
    term_list<Term> argument_list() const
    {
      return term_list<Term>(ATgetArguments(appl()));
    }
};

/// \brief A term_appl with children of type aterm.
typedef term_appl<aterm> aterm_appl;

/// \cond INTERNAL_DOCS
template <typename Term>
struct aterm_traits<term_appl<Term> >
{
  static void protect(const term_appl<Term>& t)
  {
    t.protect();
  }
  static void unprotect(const term_appl<Term>& t)
  {
    t.unprotect();
  }
  static void mark(const term_appl<Term>& t)
  {
    t.mark();
  }
  static ATerm term(const term_appl<Term>& t)
  {
    return t.term();
  }
};

template <typename T>
struct aterm_appl_traits
{
  /// \brief Protects the term t from garbage collection.
  /// \param t A term
  static void protect(const aterm_appl& t)
  {
    t.protect();
  }

  /// \brief Unprotects the term t from garbage collection.
  /// \param t A term
  static void unprotect(const aterm_appl& t)
  {
    t.unprotect();
  }

  /// \brief Marks t for garbage collection.
  /// \param t A term
  static void mark(const aterm_appl& t)
  {
    t.mark();
  }

  /// \brief Returns the ATerm that corresponds to the term t.
  /// \param t A term
  /// \return The ATerm that corresponds to the term t.
  static ATerm term(const aterm_appl& t)
  {
    return t.term();
  }
};

template < typename T >
struct select_traits_base< T, typename boost::enable_if<typename boost::is_base_of<term_appl<aterm>, T>::type>::type >
{
  typedef aterm_appl_traits< T > base_type;
};
/// \endcond

/// \brief Equality operator.
/// \param x A term.
/// \param y A term.
/// \return True if the terms are equal.
template <typename Term>
bool operator==(const term_appl<Term>& x, const term_appl<Term>& y)
{
  return ATisEqual(aterm_traits<term_appl<Term> >::term(x), aterm_traits<term_appl<Term> >::term(y)) == true;
}

/// \brief Equality operator.
/// \param x A term.
/// \param y A term.
/// \return True if the terms are equal.
template <typename Term>
bool operator==(const term_appl<Term>& x, ATermAppl y)
{
  return ATisEqual((ATermAppl)aterm_traits<term_appl<Term> >::term(x), y) == true;
}

/// \brief Equality operator.
/// \param x A term.
/// \param y A term.
/// \return True if the terms are equal.
template <typename Term>
bool operator==(ATermAppl x, const term_appl<Term>& y)
{
  return ATisEqual(x, (ATermAppl)aterm_traits<term_appl<Term> >::term(y)) == true;
}

/// \brief Inequality operator.
/// \param x A term.
/// \param y A term.
/// \return True if the terms are not equal.
template <typename Term>
bool operator!=(const term_appl<Term>& x, const term_appl<Term>& y)
{
  return ATisEqual(aterm_traits<term_appl<Term> >::term(x), aterm_traits<term_appl<Term> >::term(y)) == false;
}

/// \brief Inequality operator.
/// \param x A term.
/// \param y A term.
/// \return True if the terms are not equal.
template <typename Term>
bool operator!=(const term_appl<Term>& x, ATermAppl y)
{
  return ATisEqual(aterm_traits<term_appl<Term> >::term(x), y) == false;
}

/// \brief Inequality operator.
/// \param x A term.
/// \param y A term.
/// \return True if the terms are not equal.
template <typename Term>
bool operator!=(ATermAppl x, const term_appl<Term>& y)
{
  return ATisEqual(x, aterm_traits<term_appl<Term> >::term(y)) == false;
}

} // namespace atermpp

#endif // MCRL2_ATERMPP_ATERM_APPL_H<|MERGE_RESOLUTION|>--- conflicted
+++ resolved
@@ -80,11 +80,7 @@
     /// built-in C++ operator[](ATermAppl, int)
     /// \param i A positive integer
     /// \return The default constructed term
-<<<<<<< HEAD
-    Term operator[](size_t i) const
-=======
     Term operator[](size_t /*i*/) const
->>>>>>> a907a07f
     {
       return Term();
     }
