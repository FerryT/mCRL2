// Author(s): Jeroen Keiren
// Copyright: see the accompanying file COPYING or copy at
// https://svn.win.tue.nl/trac/MCRL2/browser/trunk/COPYING
//
// Distributed under the Boost Software License, Version 1.0.
// (See accompanying file LICENSE_1_0.txt or copy at
// http://www.boost.org/LICENSE_1_0.txt)
//
/// \file mcrl2/data/pos.h
/// \brief The standard sort pos.
///
/// This file was generated from the data sort specification
/// mcrl2/data/build/pos.spec.

#ifndef MCRL2_DATA_POS_H
#define MCRL2_DATA_POS_H

#include "boost/utility.hpp"

#include "mcrl2/exception.h"
#include "mcrl2/data/basic_sort.h"
#include "mcrl2/data/function_sort.h"
#include "mcrl2/data/function_symbol.h"
#include "mcrl2/data/application.h"
#include "mcrl2/data/data_equation.h"
#include "mcrl2/atermpp/container_utility.h"
#include "mcrl2/data/standard.h"
#include "mcrl2/data/bool.h"

namespace mcrl2 {

  namespace data {

    /// \brief Namespace for system defined sort pos
    namespace sort_pos {

      inline
      core::identifier_string const& pos_name()
      {
<<<<<<< HEAD
        static core::identifier_string pos_name = data::detail::initialise_static_expression(pos_name, core::identifier_string("Pos"));
=======
        static core::identifier_string pos_name = core::detail::initialise_static_expression(pos_name, core::identifier_string("Pos"));
>>>>>>> a907a07f
        return pos_name;
      }

      /// \brief Constructor for sort expression Pos
      /// \return Sort expression Pos
      inline
      basic_sort const& pos()
      {
<<<<<<< HEAD
        static basic_sort pos = data::detail::initialise_static_expression(pos, basic_sort(pos_name()));
=======
        static basic_sort pos = core::detail::initialise_static_expression(pos, basic_sort(pos_name()));
>>>>>>> a907a07f
        return pos;
      }

      /// \brief Recogniser for sort expression Pos
      /// \param e A sort expression
      /// \return true iff e == pos()
      inline
      bool is_pos(const sort_expression& e)
      {
        if (is_basic_sort(e))
        {
          return basic_sort(e) == pos();
        }
        return false;
      }

      /// \brief Generate identifier \@c1
      /// \return Identifier \@c1
      inline
      core::identifier_string const& c1_name()
      {
<<<<<<< HEAD
        static core::identifier_string c1_name = data::detail::initialise_static_expression(c1_name, core::identifier_string("@c1"));
=======
        static core::identifier_string c1_name = core::detail::initialise_static_expression(c1_name, core::identifier_string("@c1"));
>>>>>>> a907a07f
        return c1_name;
      }

      /// \brief Constructor for function symbol \@c1
      /// \return Function symbol c1
      inline
      function_symbol const& c1()
      {
<<<<<<< HEAD
        static function_symbol c1 = data::detail::initialise_static_expression(c1, function_symbol(c1_name(), pos()));
=======
        static function_symbol c1 = core::detail::initialise_static_expression(c1, function_symbol(c1_name(), pos()));
>>>>>>> a907a07f
        return c1;
      }


      /// \brief Recogniser for function \@c1
      /// \param e A data expression
      /// \return true iff e is the function symbol matching \@c1
      inline
      bool is_c1_function_symbol(const atermpp::aterm_appl& e)
      {
        if (is_function_symbol(e))
        {
          return function_symbol(e) == c1();
        }
        return false;
      }

      /// \brief Generate identifier \@cDub
      /// \return Identifier \@cDub
      inline
      core::identifier_string const& cdub_name()
      {
<<<<<<< HEAD
        static core::identifier_string cdub_name = data::detail::initialise_static_expression(cdub_name, core::identifier_string("@cDub"));
=======
        static core::identifier_string cdub_name = core::detail::initialise_static_expression(cdub_name, core::identifier_string("@cDub"));
>>>>>>> a907a07f
        return cdub_name;
      }

      /// \brief Constructor for function symbol \@cDub
      /// \return Function symbol cdub
      inline
      function_symbol const& cdub()
      {
<<<<<<< HEAD
        static function_symbol cdub = data::detail::initialise_static_expression(cdub, function_symbol(cdub_name(), make_function_sort(sort_bool::bool_(), pos(), pos())));
=======
        static function_symbol cdub = core::detail::initialise_static_expression(cdub, function_symbol(cdub_name(), make_function_sort(sort_bool::bool_(), pos(), pos())));
>>>>>>> a907a07f
        return cdub;
      }


      /// \brief Recogniser for function \@cDub
      /// \param e A data expression
      /// \return true iff e is the function symbol matching \@cDub
      inline
      bool is_cdub_function_symbol(const atermpp::aterm_appl& e)
      {
        if (is_function_symbol(e))
        {
          return function_symbol(e) == cdub();
        }
        return false;
      }

      /// \brief Application of function symbol \@cDub
      /// \param arg0 A data expression
      /// \param arg1 A data expression
      /// \return Application of \@cDub to a number of arguments
      inline
      application cdub(const data_expression& arg0, const data_expression& arg1)
      {
        return cdub()(arg0, arg1);
      }

      /// \brief Recogniser for application of \@cDub
      /// \param e A data expression
      /// \return true iff e is an application of function symbol cdub to a
      ///     number of arguments
      inline
      bool is_cdub_application(const atermpp::aterm_appl& e)
      {
        if (is_application(e))
        {
          return is_cdub_function_symbol(application(e).head());
        }
        return false;
      }

      /// \brief Give all system defined constructors for pos
      /// \return All system defined constructors for pos
      inline
      function_symbol_vector pos_generate_constructors_code()
      {
        function_symbol_vector result;
        result.push_back(c1());
        result.push_back(cdub());

        return result;
      }
      /// \brief Generate identifier max
      /// \return Identifier max
      inline
      core::identifier_string const& maximum_name()
      {
<<<<<<< HEAD
        static core::identifier_string maximum_name = data::detail::initialise_static_expression(maximum_name, core::identifier_string("max"));
=======
        static core::identifier_string maximum_name = core::detail::initialise_static_expression(maximum_name, core::identifier_string("max"));
>>>>>>> a907a07f
        return maximum_name;
      }

      /// \brief Constructor for function symbol max
      /// \return Function symbol maximum
      inline
      function_symbol const& maximum()
      {
<<<<<<< HEAD
        static function_symbol maximum = data::detail::initialise_static_expression(maximum, function_symbol(maximum_name(), make_function_sort(pos(), pos(), pos())));
=======
        static function_symbol maximum = core::detail::initialise_static_expression(maximum, function_symbol(maximum_name(), make_function_sort(pos(), pos(), pos())));
>>>>>>> a907a07f
        return maximum;
      }


      /// \brief Recogniser for function max
      /// \param e A data expression
      /// \return true iff e is the function symbol matching max
      inline
      bool is_maximum_function_symbol(const atermpp::aterm_appl& e)
      {
        if (is_function_symbol(e))
        {
          return function_symbol(e) == maximum();
        }
        return false;
      }

      /// \brief Application of function symbol max
      /// \param arg0 A data expression
      /// \param arg1 A data expression
      /// \return Application of max to a number of arguments
      inline
      application maximum(const data_expression& arg0, const data_expression& arg1)
      {
        return maximum()(arg0, arg1);
      }

      /// \brief Recogniser for application of max
      /// \param e A data expression
      /// \return true iff e is an application of function symbol maximum to a
      ///     number of arguments
      inline
      bool is_maximum_application(const atermpp::aterm_appl& e)
      {
        if (is_application(e))
        {
          return is_maximum_function_symbol(application(e).head());
        }
        return false;
      }

      /// \brief Generate identifier min
      /// \return Identifier min
      inline
      core::identifier_string const& minimum_name()
      {
<<<<<<< HEAD
        static core::identifier_string minimum_name = data::detail::initialise_static_expression(minimum_name, core::identifier_string("min"));
=======
        static core::identifier_string minimum_name = core::detail::initialise_static_expression(minimum_name, core::identifier_string("min"));
>>>>>>> a907a07f
        return minimum_name;
      }

      /// \brief Constructor for function symbol min
      /// \return Function symbol minimum
      inline
      function_symbol const& minimum()
      {
<<<<<<< HEAD
        static function_symbol minimum = data::detail::initialise_static_expression(minimum, function_symbol(minimum_name(), make_function_sort(pos(), pos(), pos())));
=======
        static function_symbol minimum = core::detail::initialise_static_expression(minimum, function_symbol(minimum_name(), make_function_sort(pos(), pos(), pos())));
>>>>>>> a907a07f
        return minimum;
      }


      /// \brief Recogniser for function min
      /// \param e A data expression
      /// \return true iff e is the function symbol matching min
      inline
      bool is_minimum_function_symbol(const atermpp::aterm_appl& e)
      {
        if (is_function_symbol(e))
        {
          return function_symbol(e) == minimum();
        }
        return false;
      }

      /// \brief Application of function symbol min
      /// \param arg0 A data expression
      /// \param arg1 A data expression
      /// \return Application of min to a number of arguments
      inline
      application minimum(const data_expression& arg0, const data_expression& arg1)
      {
        return minimum()(arg0, arg1);
      }

      /// \brief Recogniser for application of min
      /// \param e A data expression
      /// \return true iff e is an application of function symbol minimum to a
      ///     number of arguments
      inline
      bool is_minimum_application(const atermpp::aterm_appl& e)
      {
        if (is_application(e))
        {
          return is_minimum_function_symbol(application(e).head());
        }
        return false;
      }

<<<<<<< HEAD
      /// \brief Generate identifier abs
      /// \return Identifier abs
      inline
      core::identifier_string const& abs_name()
      {
        static core::identifier_string abs_name = data::detail::initialise_static_expression(abs_name, core::identifier_string("abs"));
        return abs_name;
      }

      /// \brief Constructor for function symbol abs
      /// \return Function symbol abs
      inline
      function_symbol const& abs()
      {
        static function_symbol abs = data::detail::initialise_static_expression(abs, function_symbol(abs_name(), make_function_sort(pos(), pos())));
        return abs;
      }


      /// \brief Recogniser for function abs
      /// \param e A data expression
      /// \return true iff e is the function symbol matching abs
      inline
      bool is_abs_function_symbol(const atermpp::aterm_appl& e)
      {
        if (is_function_symbol(e))
        {
          return function_symbol(e) == abs();
=======
      /// \brief Generate identifier succ
      /// \return Identifier succ
      inline
      core::identifier_string const& succ_name()
      {
        static core::identifier_string succ_name = core::detail::initialise_static_expression(succ_name, core::identifier_string("succ"));
        return succ_name;
      }

      /// \brief Constructor for function symbol succ
      /// \return Function symbol succ
      inline
      function_symbol const& succ()
      {
        static function_symbol succ = core::detail::initialise_static_expression(succ, function_symbol(succ_name(), make_function_sort(pos(), pos())));
        return succ;
      }


      /// \brief Recogniser for function succ
      /// \param e A data expression
      /// \return true iff e is the function symbol matching succ
      inline
      bool is_succ_function_symbol(const atermpp::aterm_appl& e)
      {
        if (is_function_symbol(e))
        {
          return function_symbol(e) == succ();
>>>>>>> a907a07f
        }
        return false;
      }

<<<<<<< HEAD
      /// \brief Application of function symbol abs
      /// \param arg0 A data expression
      /// \return Application of abs to a number of arguments
      inline
      application abs(const data_expression& arg0)
      {
        return abs()(arg0);
      }

      /// \brief Recogniser for application of abs
      /// \param e A data expression
      /// \return true iff e is an application of function symbol abs to a
      ///     number of arguments
      inline
      bool is_abs_application(const atermpp::aterm_appl& e)
      {
        if (is_application(e))
        {
          return is_abs_function_symbol(application(e).head());
=======
      /// \brief Application of function symbol succ
      /// \param arg0 A data expression
      /// \return Application of succ to a number of arguments
      inline
      application succ(const data_expression& arg0)
      {
        return succ()(arg0);
      }

      /// \brief Recogniser for application of succ
      /// \param e A data expression
      /// \return true iff e is an application of function symbol succ to a
      ///     number of arguments
      inline
      bool is_succ_application(const atermpp::aterm_appl& e)
      {
        if (is_application(e))
        {
          return is_succ_function_symbol(application(e).head());
>>>>>>> a907a07f
        }
        return false;
      }

<<<<<<< HEAD
      /// \brief Generate identifier succ
      /// \return Identifier succ
      inline
      core::identifier_string const& succ_name()
      {
        static core::identifier_string succ_name = data::detail::initialise_static_expression(succ_name, core::identifier_string("succ"));
        return succ_name;
      }

      /// \brief Constructor for function symbol succ
      /// \return Function symbol succ
      inline
      function_symbol const& succ()
      {
        static function_symbol succ = data::detail::initialise_static_expression(succ, function_symbol(succ_name(), make_function_sort(pos(), pos())));
        return succ;
      }


      /// \brief Recogniser for function succ
      /// \param e A data expression
      /// \return true iff e is the function symbol matching succ
      inline
      bool is_succ_function_symbol(const atermpp::aterm_appl& e)
      {
        if (is_function_symbol(e))
        {
          return function_symbol(e) == succ();
=======
      /// \brief Generate identifier \@pospred
      /// \return Identifier \@pospred
      inline
      core::identifier_string const& pos_predecessor_name()
      {
        static core::identifier_string pos_predecessor_name = core::detail::initialise_static_expression(pos_predecessor_name, core::identifier_string("@pospred"));
        return pos_predecessor_name;
      }

      /// \brief Constructor for function symbol \@pospred
      /// \return Function symbol pos_predecessor
      inline
      function_symbol const& pos_predecessor()
      {
        static function_symbol pos_predecessor = core::detail::initialise_static_expression(pos_predecessor, function_symbol(pos_predecessor_name(), make_function_sort(pos(), pos())));
        return pos_predecessor;
      }


      /// \brief Recogniser for function \@pospred
      /// \param e A data expression
      /// \return true iff e is the function symbol matching \@pospred
      inline
      bool is_pos_predecessor_function_symbol(const atermpp::aterm_appl& e)
      {
        if (is_function_symbol(e))
        {
          return function_symbol(e) == pos_predecessor();
>>>>>>> a907a07f
        }
        return false;
      }

<<<<<<< HEAD
      /// \brief Application of function symbol succ
      /// \param arg0 A data expression
      /// \return Application of succ to a number of arguments
      inline
      application succ(const data_expression& arg0)
      {
        return succ()(arg0);
      }

      /// \brief Recogniser for application of succ
      /// \param e A data expression
      /// \return true iff e is an application of function symbol succ to a
      ///     number of arguments
      inline
      bool is_succ_application(const atermpp::aterm_appl& e)
      {
        if (is_application(e))
        {
          return is_succ_function_symbol(application(e).head());
=======
      /// \brief Application of function symbol \@pospred
      /// \param arg0 A data expression
      /// \return Application of \@pospred to a number of arguments
      inline
      application pos_predecessor(const data_expression& arg0)
      {
        return pos_predecessor()(arg0);
      }

      /// \brief Recogniser for application of \@pospred
      /// \param e A data expression
      /// \return true iff e is an application of function symbol pos_predecessor to a
      ///     number of arguments
      inline
      bool is_pos_predecessor_application(const atermpp::aterm_appl& e)
      {
        if (is_application(e))
        {
          return is_pos_predecessor_function_symbol(application(e).head());
>>>>>>> a907a07f
        }
        return false;
      }

      /// \brief Generate identifier +
      /// \return Identifier +
      inline
      core::identifier_string const& plus_name()
      {
<<<<<<< HEAD
        static core::identifier_string plus_name = data::detail::initialise_static_expression(plus_name, core::identifier_string("+"));
=======
        static core::identifier_string plus_name = core::detail::initialise_static_expression(plus_name, core::identifier_string("+"));
>>>>>>> a907a07f
        return plus_name;
      }

      /// \brief Constructor for function symbol +
      /// \return Function symbol plus
      inline
      function_symbol const& plus()
      {
<<<<<<< HEAD
        static function_symbol plus = data::detail::initialise_static_expression(plus, function_symbol(plus_name(), make_function_sort(pos(), pos(), pos())));
=======
        static function_symbol plus = core::detail::initialise_static_expression(plus, function_symbol(plus_name(), make_function_sort(pos(), pos(), pos())));
>>>>>>> a907a07f
        return plus;
      }


      /// \brief Recogniser for function +
      /// \param e A data expression
      /// \return true iff e is the function symbol matching +
      inline
      bool is_plus_function_symbol(const atermpp::aterm_appl& e)
      {
        if (is_function_symbol(e))
        {
          return function_symbol(e) == plus();
        }
        return false;
      }

      /// \brief Application of function symbol +
      /// \param arg0 A data expression
      /// \param arg1 A data expression
      /// \return Application of + to a number of arguments
      inline
      application plus(const data_expression& arg0, const data_expression& arg1)
      {
        return plus()(arg0, arg1);
      }

      /// \brief Recogniser for application of +
      /// \param e A data expression
      /// \return true iff e is an application of function symbol plus to a
      ///     number of arguments
      inline
      bool is_plus_application(const atermpp::aterm_appl& e)
      {
        if (is_application(e))
        {
          return is_plus_function_symbol(application(e).head());
        }
        return false;
      }

      /// \brief Generate identifier \@addc
      /// \return Identifier \@addc
      inline
      core::identifier_string const& add_with_carry_name()
      {
<<<<<<< HEAD
        static core::identifier_string add_with_carry_name = data::detail::initialise_static_expression(add_with_carry_name, core::identifier_string("@addc"));
=======
        static core::identifier_string add_with_carry_name = core::detail::initialise_static_expression(add_with_carry_name, core::identifier_string("@addc"));
>>>>>>> a907a07f
        return add_with_carry_name;
      }

      /// \brief Constructor for function symbol \@addc
      /// \return Function symbol add_with_carry
      inline
      function_symbol const& add_with_carry()
      {
<<<<<<< HEAD
        static function_symbol add_with_carry = data::detail::initialise_static_expression(add_with_carry, function_symbol(add_with_carry_name(), make_function_sort(sort_bool::bool_(), pos(), pos(), pos())));
=======
        static function_symbol add_with_carry = core::detail::initialise_static_expression(add_with_carry, function_symbol(add_with_carry_name(), make_function_sort(sort_bool::bool_(), pos(), pos(), pos())));
>>>>>>> a907a07f
        return add_with_carry;
      }


      /// \brief Recogniser for function \@addc
      /// \param e A data expression
      /// \return true iff e is the function symbol matching \@addc
      inline
      bool is_add_with_carry_function_symbol(const atermpp::aterm_appl& e)
      {
        if (is_function_symbol(e))
        {
          return function_symbol(e) == add_with_carry();
        }
        return false;
      }

      /// \brief Application of function symbol \@addc
      /// \param arg0 A data expression
      /// \param arg1 A data expression
      /// \param arg2 A data expression
      /// \return Application of \@addc to a number of arguments
      inline
      application add_with_carry(const data_expression& arg0, const data_expression& arg1, const data_expression& arg2)
      {
        return add_with_carry()(arg0, arg1, arg2);
      }

      /// \brief Recogniser for application of \@addc
      /// \param e A data expression
      /// \return true iff e is an application of function symbol add_with_carry to a
      ///     number of arguments
      inline
      bool is_add_with_carry_application(const atermpp::aterm_appl& e)
      {
        if (is_application(e))
        {
          return is_add_with_carry_function_symbol(application(e).head());
        }
        return false;
      }

      /// \brief Generate identifier *
      /// \return Identifier *
      inline
      core::identifier_string const& times_name()
      {
<<<<<<< HEAD
        static core::identifier_string times_name = data::detail::initialise_static_expression(times_name, core::identifier_string("*"));
=======
        static core::identifier_string times_name = core::detail::initialise_static_expression(times_name, core::identifier_string("*"));
>>>>>>> a907a07f
        return times_name;
      }

      /// \brief Constructor for function symbol *
      /// \return Function symbol times
      inline
      function_symbol const& times()
      {
<<<<<<< HEAD
        static function_symbol times = data::detail::initialise_static_expression(times, function_symbol(times_name(), make_function_sort(pos(), pos(), pos())));
=======
        static function_symbol times = core::detail::initialise_static_expression(times, function_symbol(times_name(), make_function_sort(pos(), pos(), pos())));
>>>>>>> a907a07f
        return times;
      }


      /// \brief Recogniser for function *
      /// \param e A data expression
      /// \return true iff e is the function symbol matching *
      inline
      bool is_times_function_symbol(const atermpp::aterm_appl& e)
      {
        if (is_function_symbol(e))
        {
          return function_symbol(e) == times();
        }
        return false;
      }

      /// \brief Application of function symbol *
      /// \param arg0 A data expression
      /// \param arg1 A data expression
      /// \return Application of * to a number of arguments
      inline
      application times(const data_expression& arg0, const data_expression& arg1)
      {
        return times()(arg0, arg1);
      }

      /// \brief Recogniser for application of *
      /// \param e A data expression
      /// \return true iff e is an application of function symbol times to a
      ///     number of arguments
      inline
      bool is_times_application(const atermpp::aterm_appl& e)
      {
        if (is_application(e))
        {
          return is_times_function_symbol(application(e).head());
        }
        return false;
      }

<<<<<<< HEAD
      /// \brief Generate identifier \@multir
      /// \return Identifier \@multir
      inline
      core::identifier_string const& multir_name()
      {
        static core::identifier_string multir_name = data::detail::initialise_static_expression(multir_name, core::identifier_string("@multir"));
        return multir_name;
      }

      /// \brief Constructor for function symbol \@multir
      /// \return Function symbol multir
      inline
      function_symbol const& multir()
      {
        static function_symbol multir = data::detail::initialise_static_expression(multir, function_symbol(multir_name(), make_function_sort(sort_bool::bool_(), pos(), pos(), pos(), pos())));
        return multir;
      }


      /// \brief Recogniser for function \@multir
      /// \param e A data expression
      /// \return true iff e is the function symbol matching \@multir
      inline
      bool is_multir_function_symbol(const atermpp::aterm_appl& e)
      {
        if (is_function_symbol(e))
        {
          return function_symbol(e) == multir();
        }
        return false;
      }

      /// \brief Application of function symbol \@multir
      /// \param arg0 A data expression
      /// \param arg1 A data expression
      /// \param arg2 A data expression
      /// \param arg3 A data expression
      /// \return Application of \@multir to a number of arguments
      inline
      application multir(const data_expression& arg0, const data_expression& arg1, const data_expression& arg2, const data_expression& arg3)
      {
        return multir()(arg0, arg1, arg2, arg3);
      }

      /// \brief Recogniser for application of \@multir
      /// \param e A data expression
      /// \return true iff e is an application of function symbol multir to a
      ///     number of arguments
      inline
      bool is_multir_application(const atermpp::aterm_appl& e)
      {
        if (is_application(e))
        {
          return is_multir_function_symbol(application(e).head());
        }
        return false;
      }

=======
>>>>>>> a907a07f
      /// \brief Give all system defined mappings for pos
      /// \return All system defined mappings for pos
      inline
      function_symbol_vector pos_generate_functions_code()
      {
        function_symbol_vector result;
        result.push_back(maximum());
        result.push_back(minimum());
<<<<<<< HEAD
        result.push_back(abs());
        result.push_back(succ());
        result.push_back(plus());
        result.push_back(add_with_carry());
        result.push_back(times());
        result.push_back(multir());
=======
        result.push_back(succ());
        result.push_back(pos_predecessor());
        result.push_back(plus());
        result.push_back(add_with_carry());
        result.push_back(times());
>>>>>>> a907a07f
        return result;
      }
      ///\brief Function for projecting out argument
      ///        right from an application
      /// \param e A data expression
      /// \pre right is defined for e
      /// \return The argument of e that corresponds to right
      inline
      data_expression right(const data_expression& e)
      {
<<<<<<< HEAD
        assert(is_maximum_application(e) || is_minimum_application(e) || is_plus_application(e) || is_add_with_carry_application(e) || is_times_application(e));
        if (is_maximum_application(e) || is_minimum_application(e) || is_plus_application(e) || is_times_application(e))
        {
          return *boost::next(static_cast< application >(e).arguments().begin(), 1);
        }
        if (is_add_with_carry_application(e))
        {
          return *boost::next(static_cast< application >(e).arguments().begin(), 2);
        }
        throw mcrl2::runtime_error("Unexpected expression occurred");
=======
        assert(is_cdub_application(e) || is_maximum_application(e) || is_minimum_application(e) || is_plus_application(e) || is_times_application(e));
        return *boost::next(static_cast< application >(e).arguments().begin(), 1);
>>>>>>> a907a07f
      }

      ///\brief Function for projecting out argument
      ///        arg1 from an application
      /// \param e A data expression
      /// \pre arg1 is defined for e
      /// \return The argument of e that corresponds to arg1
      inline
      data_expression arg1(const data_expression& e)
      {
<<<<<<< HEAD
        assert(is_multir_application(e));
        return *boost::next(static_cast< application >(e).arguments().begin(), 1);
=======
        assert(is_add_with_carry_application(e));
        return *boost::next(static_cast< application >(e).arguments().begin(), 0);
>>>>>>> a907a07f
      }

      ///\brief Function for projecting out argument
      ///        arg2 from an application
      /// \param e A data expression
      /// \pre arg2 is defined for e
      /// \return The argument of e that corresponds to arg2
      inline
      data_expression arg2(const data_expression& e)
      {
<<<<<<< HEAD
        assert(is_multir_application(e));
        return *boost::next(static_cast< application >(e).arguments().begin(), 2);
=======
        assert(is_add_with_carry_application(e));
        return *boost::next(static_cast< application >(e).arguments().begin(), 1);
>>>>>>> a907a07f
      }

      ///\brief Function for projecting out argument
      ///        arg3 from an application
      /// \param e A data expression
      /// \pre arg3 is defined for e
      /// \return The argument of e that corresponds to arg3
      inline
      data_expression arg3(const data_expression& e)
      {
<<<<<<< HEAD
        assert(is_multir_application(e));
        return *boost::next(static_cast< application >(e).arguments().begin(), 3);
      }

      ///\brief Function for projecting out argument
      ///        number from an application
      /// \param e A data expression
      /// \pre number is defined for e
      /// \return The argument of e that corresponds to number
      inline
      data_expression number(const data_expression& e)
      {
        assert(is_cdub_application(e) || is_abs_application(e) || is_succ_application(e));
        if (is_abs_application(e) || is_succ_application(e))
        {
          return *boost::next(static_cast< application >(e).arguments().begin(), 0);
        }
        if (is_cdub_application(e))
        {
          return *boost::next(static_cast< application >(e).arguments().begin(), 1);
        }
        throw mcrl2::runtime_error("Unexpected expression occurred");
      }

      ///\brief Function for projecting out argument
      ///        bit from an application
      /// \param e A data expression
      /// \pre bit is defined for e
      /// \return The argument of e that corresponds to bit
      inline
      data_expression bit(const data_expression& e)
      {
        assert(is_cdub_application(e) || is_add_with_carry_application(e) || is_multir_application(e));
=======
        assert(is_add_with_carry_application(e));
        return *boost::next(static_cast< application >(e).arguments().begin(), 2);
      }

      ///\brief Function for projecting out argument
      ///        arg from an application
      /// \param e A data expression
      /// \pre arg is defined for e
      /// \return The argument of e that corresponds to arg
      inline
      data_expression arg(const data_expression& e)
      {
        assert(is_succ_application(e) || is_pos_predecessor_application(e));
>>>>>>> a907a07f
        return *boost::next(static_cast< application >(e).arguments().begin(), 0);
      }

      ///\brief Function for projecting out argument
      ///        left from an application
      /// \param e A data expression
      /// \pre left is defined for e
      /// \return The argument of e that corresponds to left
      inline
      data_expression left(const data_expression& e)
      {
<<<<<<< HEAD
        assert(is_maximum_application(e) || is_minimum_application(e) || is_plus_application(e) || is_add_with_carry_application(e) || is_times_application(e));
        if (is_maximum_application(e) || is_minimum_application(e) || is_plus_application(e) || is_times_application(e))
        {
          return *boost::next(static_cast< application >(e).arguments().begin(), 0);
        }
        if (is_add_with_carry_application(e))
        {
          return *boost::next(static_cast< application >(e).arguments().begin(), 1);
        }
        throw mcrl2::runtime_error("Unexpected expression occurred");
=======
        assert(is_cdub_application(e) || is_maximum_application(e) || is_minimum_application(e) || is_plus_application(e) || is_times_application(e));
        return *boost::next(static_cast< application >(e).arguments().begin(), 0);
>>>>>>> a907a07f
      }

      /// \brief Give all system defined equations for pos
      /// \return All system defined equations for sort pos
      inline
      data_equation_vector pos_generate_equations_code()
      {
        variable vb("b",sort_bool::bool_());
        variable vc("c",sort_bool::bool_());
        variable vp("p",pos());
        variable vq("q",pos());
        variable vr("r",pos());

        data_equation_vector result;
        result.push_back(data_equation(atermpp::make_vector(vb, vp), equal_to(c1(), cdub(vb, vp)), sort_bool::false_()));
        result.push_back(data_equation(atermpp::make_vector(vb, vp), equal_to(cdub(vb, vp), c1()), sort_bool::false_()));
<<<<<<< HEAD
        result.push_back(data_equation(atermpp::make_vector(vp, vq), equal_to(cdub(sort_bool::false_(), vp), cdub(sort_bool::true_(), vq)), sort_bool::false_()));
        result.push_back(data_equation(atermpp::make_vector(vp, vq), equal_to(cdub(sort_bool::true_(), vp), cdub(sort_bool::false_(), vq)), sort_bool::false_()));
        result.push_back(data_equation(atermpp::make_vector(vb, vp, vq), equal_to(cdub(vb, vp), cdub(vb, vq)), equal_to(vp, vq)));
        result.push_back(data_equation(atermpp::make_vector(vb, vc, vp, vq), equal_to(cdub(vb, vp), cdub(vc, vq)), sort_bool::and_(equal_to(vb, vc), equal_to(vp, vq))));
        result.push_back(data_equation(atermpp::make_vector(vp), less(vp, c1()), sort_bool::false_()));
        result.push_back(data_equation(atermpp::make_vector(vb, vp), less(c1(), cdub(vb, vp)), sort_bool::true_()));
        result.push_back(data_equation(atermpp::make_vector(vb, vp, vq), less(cdub(vb, vp), cdub(vb, vq)), less(vp, vq)));
        result.push_back(data_equation(atermpp::make_vector(vp, vq), less(cdub(sort_bool::false_(), vp), cdub(sort_bool::true_(), vq)), less_equal(vp, vq)));
        result.push_back(data_equation(atermpp::make_vector(vb, vp, vq), less(cdub(vb, vp), cdub(sort_bool::false_(), vq)), less(vp, vq)));
        result.push_back(data_equation(atermpp::make_vector(vb, vc, vp, vq), less(cdub(vb, vp), cdub(vc, vq)), if_(sort_bool::implies(vc, vb), less(vp, vq), less_equal(vp, vq))));
        result.push_back(data_equation(atermpp::make_vector(vp), less_equal(c1(), vp), sort_bool::true_()));
        result.push_back(data_equation(atermpp::make_vector(vb, vp), less_equal(cdub(vb, vp), c1()), sort_bool::false_()));
        result.push_back(data_equation(atermpp::make_vector(vb, vp, vq), less_equal(cdub(vb, vp), cdub(vb, vq)), less_equal(vp, vq)));
        result.push_back(data_equation(atermpp::make_vector(vb, vp, vq), less_equal(cdub(sort_bool::false_(), vp), cdub(vb, vq)), less_equal(vp, vq)));
        result.push_back(data_equation(atermpp::make_vector(vp, vq), less_equal(cdub(sort_bool::true_(), vp), cdub(sort_bool::false_(), vq)), less(vp, vq)));
        result.push_back(data_equation(atermpp::make_vector(vb, vc, vp, vq), less_equal(cdub(vb, vp), cdub(vc, vq)), if_(sort_bool::implies(vb, vc), less_equal(vp, vq), less(vp, vq))));
        result.push_back(data_equation(atermpp::make_vector(vp, vq), maximum(vp, vq), if_(less_equal(vp, vq), vq, vp)));
        result.push_back(data_equation(atermpp::make_vector(vp, vq), minimum(vp, vq), if_(less_equal(vp, vq), vp, vq)));
        result.push_back(data_equation(atermpp::make_vector(vp), abs(vp), vp));
        result.push_back(data_equation(variable_list(), succ(c1()), cdub(sort_bool::false_(), c1())));
        result.push_back(data_equation(atermpp::make_vector(vp), succ(cdub(sort_bool::false_(), vp)), cdub(sort_bool::true_(), vp)));
        result.push_back(data_equation(atermpp::make_vector(vp), succ(cdub(sort_bool::true_(), vp)), cdub(sort_bool::false_(), succ(vp))));
        result.push_back(data_equation(variable_list(), succ(succ(c1())), cdub(sort_bool::true_(), c1())));
        result.push_back(data_equation(atermpp::make_vector(vb, vp), succ(succ(cdub(vb, vp))), cdub(vb, succ(vp))));
=======
        result.push_back(data_equation(atermpp::make_vector(vb, vc, vp, vq), equal_to(cdub(vb, vp), cdub(vc, vq)), sort_bool::and_(equal_to(vb, vc), equal_to(vp, vq))));
        result.push_back(data_equation(atermpp::make_vector(vp), equal_to(succ(vp), c1()), sort_bool::false_()));
        result.push_back(data_equation(atermpp::make_vector(vq), equal_to(c1(), succ(vq)), sort_bool::false_()));
        result.push_back(data_equation(atermpp::make_vector(vc, vp, vq), equal_to(succ(vp), cdub(vc, vq)), equal_to(vp, pos_predecessor(cdub(vc, vq)))));
        result.push_back(data_equation(atermpp::make_vector(vb, vp, vq), equal_to(cdub(vb, vp), succ(vq)), equal_to(pos_predecessor(cdub(vb, vp)), vq)));
        result.push_back(data_equation(atermpp::make_vector(vp), less(vp, c1()), sort_bool::false_()));
        result.push_back(data_equation(atermpp::make_vector(vb, vp), less(c1(), cdub(vb, vp)), sort_bool::true_()));
        result.push_back(data_equation(atermpp::make_vector(vb, vc, vp, vq), less(cdub(vb, vp), cdub(vc, vq)), if_(sort_bool::implies(vc, vb), less(vp, vq), less_equal(vp, vq))));
        result.push_back(data_equation(atermpp::make_vector(vc, vp, vq), less(succ(vp), cdub(vc, vq)), less(vp, pos_predecessor(cdub(vc, vq)))));
        result.push_back(data_equation(atermpp::make_vector(vb, vp, vq), less(cdub(vb, vp), succ(vq)), less_equal(cdub(vb, vp), vq)));
        result.push_back(data_equation(atermpp::make_vector(vq), less(c1(), succ(vq)), sort_bool::true_()));
        result.push_back(data_equation(atermpp::make_vector(vp), less_equal(c1(), vp), sort_bool::true_()));
        result.push_back(data_equation(atermpp::make_vector(vb, vp), less_equal(cdub(vb, vp), c1()), sort_bool::false_()));
        result.push_back(data_equation(atermpp::make_vector(vb, vc, vp, vq), less_equal(cdub(vb, vp), cdub(vc, vq)), if_(sort_bool::implies(vb, vc), less_equal(vp, vq), less(vp, vq))));
        result.push_back(data_equation(atermpp::make_vector(vc, vp, vq), less_equal(succ(vp), cdub(vc, vq)), less(vp, cdub(vc, vq))));
        result.push_back(data_equation(atermpp::make_vector(vb, vp, vq), less_equal(cdub(vb, vp), succ(vq)), less_equal(pos_predecessor(cdub(vb, vp)), vq)));
        result.push_back(data_equation(atermpp::make_vector(vp), less_equal(succ(vp), c1()), sort_bool::false_()));
        result.push_back(data_equation(atermpp::make_vector(vp, vq), maximum(vp, vq), if_(less_equal(vp, vq), vq, vp)));
        result.push_back(data_equation(atermpp::make_vector(vp, vq), minimum(vp, vq), if_(less_equal(vp, vq), vp, vq)));
        result.push_back(data_equation(variable_list(), succ(c1()), cdub(sort_bool::false_(), c1())));
        result.push_back(data_equation(atermpp::make_vector(vp), succ(cdub(sort_bool::false_(), vp)), cdub(sort_bool::true_(), vp)));
        result.push_back(data_equation(atermpp::make_vector(vp), succ(cdub(sort_bool::true_(), vp)), cdub(sort_bool::false_(), succ(vp))));
        result.push_back(data_equation(variable_list(), pos_predecessor(c1()), c1()));
        result.push_back(data_equation(variable_list(), pos_predecessor(cdub(sort_bool::false_(), c1())), c1()));
        result.push_back(data_equation(atermpp::make_vector(vb, vp), pos_predecessor(cdub(sort_bool::false_(), cdub(vb, vp))), cdub(sort_bool::true_(), pos_predecessor(cdub(vb, vp)))));
        result.push_back(data_equation(atermpp::make_vector(vp), pos_predecessor(cdub(sort_bool::true_(), vp)), cdub(sort_bool::false_(), vp)));
>>>>>>> a907a07f
        result.push_back(data_equation(atermpp::make_vector(vp, vq), plus(vp, vq), add_with_carry(sort_bool::false_(), vp, vq)));
        result.push_back(data_equation(atermpp::make_vector(vp), add_with_carry(sort_bool::false_(), c1(), vp), succ(vp)));
        result.push_back(data_equation(atermpp::make_vector(vp), add_with_carry(sort_bool::true_(), c1(), vp), succ(succ(vp))));
        result.push_back(data_equation(atermpp::make_vector(vp), add_with_carry(sort_bool::false_(), vp, c1()), succ(vp)));
        result.push_back(data_equation(atermpp::make_vector(vp), add_with_carry(sort_bool::true_(), vp, c1()), succ(succ(vp))));
        result.push_back(data_equation(atermpp::make_vector(vb, vc, vp, vq), add_with_carry(vb, cdub(vc, vp), cdub(vc, vq)), cdub(vb, add_with_carry(vc, vp, vq))));
        result.push_back(data_equation(atermpp::make_vector(vb, vp, vq), add_with_carry(vb, cdub(sort_bool::false_(), vp), cdub(sort_bool::true_(), vq)), cdub(sort_bool::not_(vb), add_with_carry(vb, vp, vq))));
        result.push_back(data_equation(atermpp::make_vector(vb, vp, vq), add_with_carry(vb, cdub(sort_bool::true_(), vp), cdub(sort_bool::false_(), vq)), cdub(sort_bool::not_(vb), add_with_carry(vb, vp, vq))));
<<<<<<< HEAD
        result.push_back(data_equation(atermpp::make_vector(vp, vq), less_equal(vp, vq), times(vp, vq), multir(sort_bool::false_(), c1(), vp, vq)));
        result.push_back(data_equation(atermpp::make_vector(vp, vq), less(vq, vp), times(vp, vq), multir(sort_bool::false_(), c1(), vq, vp)));
        result.push_back(data_equation(atermpp::make_vector(vp, vq), multir(sort_bool::false_(), vp, c1(), vq), vq));
        result.push_back(data_equation(atermpp::make_vector(vp, vq), multir(sort_bool::true_(), vp, c1(), vq), add_with_carry(sort_bool::false_(), vp, vq)));
        result.push_back(data_equation(atermpp::make_vector(vb, vp, vq, vr), multir(vb, vp, cdub(sort_bool::false_(), vq), vr), multir(vb, vp, vq, cdub(sort_bool::false_(), vr))));
        result.push_back(data_equation(atermpp::make_vector(vp, vq, vr), multir(sort_bool::false_(), vp, cdub(sort_bool::true_(), vq), vr), multir(sort_bool::true_(), vr, vq, cdub(sort_bool::false_(), vr))));
        result.push_back(data_equation(atermpp::make_vector(vp, vq, vr), multir(sort_bool::true_(), vp, cdub(sort_bool::true_(), vq), vr), multir(sort_bool::true_(), add_with_carry(sort_bool::false_(), vp, vr), vq, cdub(sort_bool::false_(), vr))));
=======
        result.push_back(data_equation(atermpp::make_vector(vp), times(c1(), vp), vp));
        result.push_back(data_equation(atermpp::make_vector(vp), times(vp, c1()), vp));
        result.push_back(data_equation(atermpp::make_vector(vp, vq), times(cdub(sort_bool::false_(), vp), vq), cdub(sort_bool::false_(), times(vp, vq))));
        result.push_back(data_equation(atermpp::make_vector(vp, vq), times(vp, cdub(sort_bool::false_(), vq)), cdub(sort_bool::false_(), times(vp, vq))));
        result.push_back(data_equation(atermpp::make_vector(vp, vq), times(cdub(sort_bool::true_(), vp), cdub(sort_bool::true_(), vq)), cdub(sort_bool::true_(), add_with_carry(sort_bool::false_(), vp, add_with_carry(sort_bool::false_(), vq, cdub(sort_bool::false_(), times(vp, vq)))))));
>>>>>>> a907a07f
        return result;
      }

    } // namespace sort_pos

  } // namespace data

} // namespace mcrl2

#endif // MCRL2_DATA_POS_H<|MERGE_RESOLUTION|>--- conflicted
+++ resolved
@@ -37,11 +37,7 @@
       inline
       core::identifier_string const& pos_name()
       {
-<<<<<<< HEAD
-        static core::identifier_string pos_name = data::detail::initialise_static_expression(pos_name, core::identifier_string("Pos"));
-=======
         static core::identifier_string pos_name = core::detail::initialise_static_expression(pos_name, core::identifier_string("Pos"));
->>>>>>> a907a07f
         return pos_name;
       }
 
@@ -50,11 +46,7 @@
       inline
       basic_sort const& pos()
       {
-<<<<<<< HEAD
-        static basic_sort pos = data::detail::initialise_static_expression(pos, basic_sort(pos_name()));
-=======
         static basic_sort pos = core::detail::initialise_static_expression(pos, basic_sort(pos_name()));
->>>>>>> a907a07f
         return pos;
       }
 
@@ -76,11 +68,7 @@
       inline
       core::identifier_string const& c1_name()
       {
-<<<<<<< HEAD
-        static core::identifier_string c1_name = data::detail::initialise_static_expression(c1_name, core::identifier_string("@c1"));
-=======
         static core::identifier_string c1_name = core::detail::initialise_static_expression(c1_name, core::identifier_string("@c1"));
->>>>>>> a907a07f
         return c1_name;
       }
 
@@ -89,11 +77,7 @@
       inline
       function_symbol const& c1()
       {
-<<<<<<< HEAD
-        static function_symbol c1 = data::detail::initialise_static_expression(c1, function_symbol(c1_name(), pos()));
-=======
         static function_symbol c1 = core::detail::initialise_static_expression(c1, function_symbol(c1_name(), pos()));
->>>>>>> a907a07f
         return c1;
       }
 
@@ -116,11 +100,7 @@
       inline
       core::identifier_string const& cdub_name()
       {
-<<<<<<< HEAD
-        static core::identifier_string cdub_name = data::detail::initialise_static_expression(cdub_name, core::identifier_string("@cDub"));
-=======
         static core::identifier_string cdub_name = core::detail::initialise_static_expression(cdub_name, core::identifier_string("@cDub"));
->>>>>>> a907a07f
         return cdub_name;
       }
 
@@ -129,11 +109,7 @@
       inline
       function_symbol const& cdub()
       {
-<<<<<<< HEAD
-        static function_symbol cdub = data::detail::initialise_static_expression(cdub, function_symbol(cdub_name(), make_function_sort(sort_bool::bool_(), pos(), pos())));
-=======
         static function_symbol cdub = core::detail::initialise_static_expression(cdub, function_symbol(cdub_name(), make_function_sort(sort_bool::bool_(), pos(), pos())));
->>>>>>> a907a07f
         return cdub;
       }
 
@@ -191,11 +167,7 @@
       inline
       core::identifier_string const& maximum_name()
       {
-<<<<<<< HEAD
-        static core::identifier_string maximum_name = data::detail::initialise_static_expression(maximum_name, core::identifier_string("max"));
-=======
         static core::identifier_string maximum_name = core::detail::initialise_static_expression(maximum_name, core::identifier_string("max"));
->>>>>>> a907a07f
         return maximum_name;
       }
 
@@ -204,11 +176,7 @@
       inline
       function_symbol const& maximum()
       {
-<<<<<<< HEAD
-        static function_symbol maximum = data::detail::initialise_static_expression(maximum, function_symbol(maximum_name(), make_function_sort(pos(), pos(), pos())));
-=======
         static function_symbol maximum = core::detail::initialise_static_expression(maximum, function_symbol(maximum_name(), make_function_sort(pos(), pos(), pos())));
->>>>>>> a907a07f
         return maximum;
       }
 
@@ -255,11 +223,7 @@
       inline
       core::identifier_string const& minimum_name()
       {
-<<<<<<< HEAD
-        static core::identifier_string minimum_name = data::detail::initialise_static_expression(minimum_name, core::identifier_string("min"));
-=======
         static core::identifier_string minimum_name = core::detail::initialise_static_expression(minimum_name, core::identifier_string("min"));
->>>>>>> a907a07f
         return minimum_name;
       }
 
@@ -268,11 +232,7 @@
       inline
       function_symbol const& minimum()
       {
-<<<<<<< HEAD
-        static function_symbol minimum = data::detail::initialise_static_expression(minimum, function_symbol(minimum_name(), make_function_sort(pos(), pos(), pos())));
-=======
         static function_symbol minimum = core::detail::initialise_static_expression(minimum, function_symbol(minimum_name(), make_function_sort(pos(), pos(), pos())));
->>>>>>> a907a07f
         return minimum;
       }
 
@@ -314,36 +274,6 @@
         return false;
       }
 
-<<<<<<< HEAD
-      /// \brief Generate identifier abs
-      /// \return Identifier abs
-      inline
-      core::identifier_string const& abs_name()
-      {
-        static core::identifier_string abs_name = data::detail::initialise_static_expression(abs_name, core::identifier_string("abs"));
-        return abs_name;
-      }
-
-      /// \brief Constructor for function symbol abs
-      /// \return Function symbol abs
-      inline
-      function_symbol const& abs()
-      {
-        static function_symbol abs = data::detail::initialise_static_expression(abs, function_symbol(abs_name(), make_function_sort(pos(), pos())));
-        return abs;
-      }
-
-
-      /// \brief Recogniser for function abs
-      /// \param e A data expression
-      /// \return true iff e is the function symbol matching abs
-      inline
-      bool is_abs_function_symbol(const atermpp::aterm_appl& e)
-      {
-        if (is_function_symbol(e))
-        {
-          return function_symbol(e) == abs();
-=======
       /// \brief Generate identifier succ
       /// \return Identifier succ
       inline
@@ -372,32 +302,10 @@
         if (is_function_symbol(e))
         {
           return function_symbol(e) == succ();
->>>>>>> a907a07f
-        }
-        return false;
-      }
-
-<<<<<<< HEAD
-      /// \brief Application of function symbol abs
-      /// \param arg0 A data expression
-      /// \return Application of abs to a number of arguments
-      inline
-      application abs(const data_expression& arg0)
-      {
-        return abs()(arg0);
-      }
-
-      /// \brief Recogniser for application of abs
-      /// \param e A data expression
-      /// \return true iff e is an application of function symbol abs to a
-      ///     number of arguments
-      inline
-      bool is_abs_application(const atermpp::aterm_appl& e)
-      {
-        if (is_application(e))
-        {
-          return is_abs_function_symbol(application(e).head());
-=======
+        }
+        return false;
+      }
+
       /// \brief Application of function symbol succ
       /// \param arg0 A data expression
       /// \return Application of succ to a number of arguments
@@ -417,41 +325,10 @@
         if (is_application(e))
         {
           return is_succ_function_symbol(application(e).head());
->>>>>>> a907a07f
-        }
-        return false;
-      }
-
-<<<<<<< HEAD
-      /// \brief Generate identifier succ
-      /// \return Identifier succ
-      inline
-      core::identifier_string const& succ_name()
-      {
-        static core::identifier_string succ_name = data::detail::initialise_static_expression(succ_name, core::identifier_string("succ"));
-        return succ_name;
-      }
-
-      /// \brief Constructor for function symbol succ
-      /// \return Function symbol succ
-      inline
-      function_symbol const& succ()
-      {
-        static function_symbol succ = data::detail::initialise_static_expression(succ, function_symbol(succ_name(), make_function_sort(pos(), pos())));
-        return succ;
-      }
-
-
-      /// \brief Recogniser for function succ
-      /// \param e A data expression
-      /// \return true iff e is the function symbol matching succ
-      inline
-      bool is_succ_function_symbol(const atermpp::aterm_appl& e)
-      {
-        if (is_function_symbol(e))
-        {
-          return function_symbol(e) == succ();
-=======
+        }
+        return false;
+      }
+
       /// \brief Generate identifier \@pospred
       /// \return Identifier \@pospred
       inline
@@ -480,32 +357,10 @@
         if (is_function_symbol(e))
         {
           return function_symbol(e) == pos_predecessor();
->>>>>>> a907a07f
-        }
-        return false;
-      }
-
-<<<<<<< HEAD
-      /// \brief Application of function symbol succ
-      /// \param arg0 A data expression
-      /// \return Application of succ to a number of arguments
-      inline
-      application succ(const data_expression& arg0)
-      {
-        return succ()(arg0);
-      }
-
-      /// \brief Recogniser for application of succ
-      /// \param e A data expression
-      /// \return true iff e is an application of function symbol succ to a
-      ///     number of arguments
-      inline
-      bool is_succ_application(const atermpp::aterm_appl& e)
-      {
-        if (is_application(e))
-        {
-          return is_succ_function_symbol(application(e).head());
-=======
+        }
+        return false;
+      }
+
       /// \brief Application of function symbol \@pospred
       /// \param arg0 A data expression
       /// \return Application of \@pospred to a number of arguments
@@ -525,7 +380,6 @@
         if (is_application(e))
         {
           return is_pos_predecessor_function_symbol(application(e).head());
->>>>>>> a907a07f
         }
         return false;
       }
@@ -535,11 +389,7 @@
       inline
       core::identifier_string const& plus_name()
       {
-<<<<<<< HEAD
-        static core::identifier_string plus_name = data::detail::initialise_static_expression(plus_name, core::identifier_string("+"));
-=======
         static core::identifier_string plus_name = core::detail::initialise_static_expression(plus_name, core::identifier_string("+"));
->>>>>>> a907a07f
         return plus_name;
       }
 
@@ -548,11 +398,7 @@
       inline
       function_symbol const& plus()
       {
-<<<<<<< HEAD
-        static function_symbol plus = data::detail::initialise_static_expression(plus, function_symbol(plus_name(), make_function_sort(pos(), pos(), pos())));
-=======
         static function_symbol plus = core::detail::initialise_static_expression(plus, function_symbol(plus_name(), make_function_sort(pos(), pos(), pos())));
->>>>>>> a907a07f
         return plus;
       }
 
@@ -599,11 +445,7 @@
       inline
       core::identifier_string const& add_with_carry_name()
       {
-<<<<<<< HEAD
-        static core::identifier_string add_with_carry_name = data::detail::initialise_static_expression(add_with_carry_name, core::identifier_string("@addc"));
-=======
         static core::identifier_string add_with_carry_name = core::detail::initialise_static_expression(add_with_carry_name, core::identifier_string("@addc"));
->>>>>>> a907a07f
         return add_with_carry_name;
       }
 
@@ -612,11 +454,7 @@
       inline
       function_symbol const& add_with_carry()
       {
-<<<<<<< HEAD
-        static function_symbol add_with_carry = data::detail::initialise_static_expression(add_with_carry, function_symbol(add_with_carry_name(), make_function_sort(sort_bool::bool_(), pos(), pos(), pos())));
-=======
         static function_symbol add_with_carry = core::detail::initialise_static_expression(add_with_carry, function_symbol(add_with_carry_name(), make_function_sort(sort_bool::bool_(), pos(), pos(), pos())));
->>>>>>> a907a07f
         return add_with_carry;
       }
 
@@ -664,11 +502,7 @@
       inline
       core::identifier_string const& times_name()
       {
-<<<<<<< HEAD
-        static core::identifier_string times_name = data::detail::initialise_static_expression(times_name, core::identifier_string("*"));
-=======
         static core::identifier_string times_name = core::detail::initialise_static_expression(times_name, core::identifier_string("*"));
->>>>>>> a907a07f
         return times_name;
       }
 
@@ -677,11 +511,7 @@
       inline
       function_symbol const& times()
       {
-<<<<<<< HEAD
-        static function_symbol times = data::detail::initialise_static_expression(times, function_symbol(times_name(), make_function_sort(pos(), pos(), pos())));
-=======
         static function_symbol times = core::detail::initialise_static_expression(times, function_symbol(times_name(), make_function_sort(pos(), pos(), pos())));
->>>>>>> a907a07f
         return times;
       }
 
@@ -723,67 +553,6 @@
         return false;
       }
 
-<<<<<<< HEAD
-      /// \brief Generate identifier \@multir
-      /// \return Identifier \@multir
-      inline
-      core::identifier_string const& multir_name()
-      {
-        static core::identifier_string multir_name = data::detail::initialise_static_expression(multir_name, core::identifier_string("@multir"));
-        return multir_name;
-      }
-
-      /// \brief Constructor for function symbol \@multir
-      /// \return Function symbol multir
-      inline
-      function_symbol const& multir()
-      {
-        static function_symbol multir = data::detail::initialise_static_expression(multir, function_symbol(multir_name(), make_function_sort(sort_bool::bool_(), pos(), pos(), pos(), pos())));
-        return multir;
-      }
-
-
-      /// \brief Recogniser for function \@multir
-      /// \param e A data expression
-      /// \return true iff e is the function symbol matching \@multir
-      inline
-      bool is_multir_function_symbol(const atermpp::aterm_appl& e)
-      {
-        if (is_function_symbol(e))
-        {
-          return function_symbol(e) == multir();
-        }
-        return false;
-      }
-
-      /// \brief Application of function symbol \@multir
-      /// \param arg0 A data expression
-      /// \param arg1 A data expression
-      /// \param arg2 A data expression
-      /// \param arg3 A data expression
-      /// \return Application of \@multir to a number of arguments
-      inline
-      application multir(const data_expression& arg0, const data_expression& arg1, const data_expression& arg2, const data_expression& arg3)
-      {
-        return multir()(arg0, arg1, arg2, arg3);
-      }
-
-      /// \brief Recogniser for application of \@multir
-      /// \param e A data expression
-      /// \return true iff e is an application of function symbol multir to a
-      ///     number of arguments
-      inline
-      bool is_multir_application(const atermpp::aterm_appl& e)
-      {
-        if (is_application(e))
-        {
-          return is_multir_function_symbol(application(e).head());
-        }
-        return false;
-      }
-
-=======
->>>>>>> a907a07f
       /// \brief Give all system defined mappings for pos
       /// \return All system defined mappings for pos
       inline
@@ -792,20 +561,11 @@
         function_symbol_vector result;
         result.push_back(maximum());
         result.push_back(minimum());
-<<<<<<< HEAD
-        result.push_back(abs());
-        result.push_back(succ());
-        result.push_back(plus());
-        result.push_back(add_with_carry());
-        result.push_back(times());
-        result.push_back(multir());
-=======
         result.push_back(succ());
         result.push_back(pos_predecessor());
         result.push_back(plus());
         result.push_back(add_with_carry());
         result.push_back(times());
->>>>>>> a907a07f
         return result;
       }
       ///\brief Function for projecting out argument
@@ -816,21 +576,8 @@
       inline
       data_expression right(const data_expression& e)
       {
-<<<<<<< HEAD
-        assert(is_maximum_application(e) || is_minimum_application(e) || is_plus_application(e) || is_add_with_carry_application(e) || is_times_application(e));
-        if (is_maximum_application(e) || is_minimum_application(e) || is_plus_application(e) || is_times_application(e))
-        {
-          return *boost::next(static_cast< application >(e).arguments().begin(), 1);
-        }
-        if (is_add_with_carry_application(e))
-        {
-          return *boost::next(static_cast< application >(e).arguments().begin(), 2);
-        }
-        throw mcrl2::runtime_error("Unexpected expression occurred");
-=======
         assert(is_cdub_application(e) || is_maximum_application(e) || is_minimum_application(e) || is_plus_application(e) || is_times_application(e));
         return *boost::next(static_cast< application >(e).arguments().begin(), 1);
->>>>>>> a907a07f
       }
 
       ///\brief Function for projecting out argument
@@ -841,13 +588,8 @@
       inline
       data_expression arg1(const data_expression& e)
       {
-<<<<<<< HEAD
-        assert(is_multir_application(e));
-        return *boost::next(static_cast< application >(e).arguments().begin(), 1);
-=======
         assert(is_add_with_carry_application(e));
         return *boost::next(static_cast< application >(e).arguments().begin(), 0);
->>>>>>> a907a07f
       }
 
       ///\brief Function for projecting out argument
@@ -858,13 +600,8 @@
       inline
       data_expression arg2(const data_expression& e)
       {
-<<<<<<< HEAD
-        assert(is_multir_application(e));
-        return *boost::next(static_cast< application >(e).arguments().begin(), 2);
-=======
         assert(is_add_with_carry_application(e));
         return *boost::next(static_cast< application >(e).arguments().begin(), 1);
->>>>>>> a907a07f
       }
 
       ///\brief Function for projecting out argument
@@ -875,41 +612,6 @@
       inline
       data_expression arg3(const data_expression& e)
       {
-<<<<<<< HEAD
-        assert(is_multir_application(e));
-        return *boost::next(static_cast< application >(e).arguments().begin(), 3);
-      }
-
-      ///\brief Function for projecting out argument
-      ///        number from an application
-      /// \param e A data expression
-      /// \pre number is defined for e
-      /// \return The argument of e that corresponds to number
-      inline
-      data_expression number(const data_expression& e)
-      {
-        assert(is_cdub_application(e) || is_abs_application(e) || is_succ_application(e));
-        if (is_abs_application(e) || is_succ_application(e))
-        {
-          return *boost::next(static_cast< application >(e).arguments().begin(), 0);
-        }
-        if (is_cdub_application(e))
-        {
-          return *boost::next(static_cast< application >(e).arguments().begin(), 1);
-        }
-        throw mcrl2::runtime_error("Unexpected expression occurred");
-      }
-
-      ///\brief Function for projecting out argument
-      ///        bit from an application
-      /// \param e A data expression
-      /// \pre bit is defined for e
-      /// \return The argument of e that corresponds to bit
-      inline
-      data_expression bit(const data_expression& e)
-      {
-        assert(is_cdub_application(e) || is_add_with_carry_application(e) || is_multir_application(e));
-=======
         assert(is_add_with_carry_application(e));
         return *boost::next(static_cast< application >(e).arguments().begin(), 2);
       }
@@ -923,7 +625,6 @@
       data_expression arg(const data_expression& e)
       {
         assert(is_succ_application(e) || is_pos_predecessor_application(e));
->>>>>>> a907a07f
         return *boost::next(static_cast< application >(e).arguments().begin(), 0);
       }
 
@@ -935,21 +636,8 @@
       inline
       data_expression left(const data_expression& e)
       {
-<<<<<<< HEAD
-        assert(is_maximum_application(e) || is_minimum_application(e) || is_plus_application(e) || is_add_with_carry_application(e) || is_times_application(e));
-        if (is_maximum_application(e) || is_minimum_application(e) || is_plus_application(e) || is_times_application(e))
-        {
-          return *boost::next(static_cast< application >(e).arguments().begin(), 0);
-        }
-        if (is_add_with_carry_application(e))
-        {
-          return *boost::next(static_cast< application >(e).arguments().begin(), 1);
-        }
-        throw mcrl2::runtime_error("Unexpected expression occurred");
-=======
         assert(is_cdub_application(e) || is_maximum_application(e) || is_minimum_application(e) || is_plus_application(e) || is_times_application(e));
         return *boost::next(static_cast< application >(e).arguments().begin(), 0);
->>>>>>> a907a07f
       }
 
       /// \brief Give all system defined equations for pos
@@ -966,32 +654,6 @@
         data_equation_vector result;
         result.push_back(data_equation(atermpp::make_vector(vb, vp), equal_to(c1(), cdub(vb, vp)), sort_bool::false_()));
         result.push_back(data_equation(atermpp::make_vector(vb, vp), equal_to(cdub(vb, vp), c1()), sort_bool::false_()));
-<<<<<<< HEAD
-        result.push_back(data_equation(atermpp::make_vector(vp, vq), equal_to(cdub(sort_bool::false_(), vp), cdub(sort_bool::true_(), vq)), sort_bool::false_()));
-        result.push_back(data_equation(atermpp::make_vector(vp, vq), equal_to(cdub(sort_bool::true_(), vp), cdub(sort_bool::false_(), vq)), sort_bool::false_()));
-        result.push_back(data_equation(atermpp::make_vector(vb, vp, vq), equal_to(cdub(vb, vp), cdub(vb, vq)), equal_to(vp, vq)));
-        result.push_back(data_equation(atermpp::make_vector(vb, vc, vp, vq), equal_to(cdub(vb, vp), cdub(vc, vq)), sort_bool::and_(equal_to(vb, vc), equal_to(vp, vq))));
-        result.push_back(data_equation(atermpp::make_vector(vp), less(vp, c1()), sort_bool::false_()));
-        result.push_back(data_equation(atermpp::make_vector(vb, vp), less(c1(), cdub(vb, vp)), sort_bool::true_()));
-        result.push_back(data_equation(atermpp::make_vector(vb, vp, vq), less(cdub(vb, vp), cdub(vb, vq)), less(vp, vq)));
-        result.push_back(data_equation(atermpp::make_vector(vp, vq), less(cdub(sort_bool::false_(), vp), cdub(sort_bool::true_(), vq)), less_equal(vp, vq)));
-        result.push_back(data_equation(atermpp::make_vector(vb, vp, vq), less(cdub(vb, vp), cdub(sort_bool::false_(), vq)), less(vp, vq)));
-        result.push_back(data_equation(atermpp::make_vector(vb, vc, vp, vq), less(cdub(vb, vp), cdub(vc, vq)), if_(sort_bool::implies(vc, vb), less(vp, vq), less_equal(vp, vq))));
-        result.push_back(data_equation(atermpp::make_vector(vp), less_equal(c1(), vp), sort_bool::true_()));
-        result.push_back(data_equation(atermpp::make_vector(vb, vp), less_equal(cdub(vb, vp), c1()), sort_bool::false_()));
-        result.push_back(data_equation(atermpp::make_vector(vb, vp, vq), less_equal(cdub(vb, vp), cdub(vb, vq)), less_equal(vp, vq)));
-        result.push_back(data_equation(atermpp::make_vector(vb, vp, vq), less_equal(cdub(sort_bool::false_(), vp), cdub(vb, vq)), less_equal(vp, vq)));
-        result.push_back(data_equation(atermpp::make_vector(vp, vq), less_equal(cdub(sort_bool::true_(), vp), cdub(sort_bool::false_(), vq)), less(vp, vq)));
-        result.push_back(data_equation(atermpp::make_vector(vb, vc, vp, vq), less_equal(cdub(vb, vp), cdub(vc, vq)), if_(sort_bool::implies(vb, vc), less_equal(vp, vq), less(vp, vq))));
-        result.push_back(data_equation(atermpp::make_vector(vp, vq), maximum(vp, vq), if_(less_equal(vp, vq), vq, vp)));
-        result.push_back(data_equation(atermpp::make_vector(vp, vq), minimum(vp, vq), if_(less_equal(vp, vq), vp, vq)));
-        result.push_back(data_equation(atermpp::make_vector(vp), abs(vp), vp));
-        result.push_back(data_equation(variable_list(), succ(c1()), cdub(sort_bool::false_(), c1())));
-        result.push_back(data_equation(atermpp::make_vector(vp), succ(cdub(sort_bool::false_(), vp)), cdub(sort_bool::true_(), vp)));
-        result.push_back(data_equation(atermpp::make_vector(vp), succ(cdub(sort_bool::true_(), vp)), cdub(sort_bool::false_(), succ(vp))));
-        result.push_back(data_equation(variable_list(), succ(succ(c1())), cdub(sort_bool::true_(), c1())));
-        result.push_back(data_equation(atermpp::make_vector(vb, vp), succ(succ(cdub(vb, vp))), cdub(vb, succ(vp))));
-=======
         result.push_back(data_equation(atermpp::make_vector(vb, vc, vp, vq), equal_to(cdub(vb, vp), cdub(vc, vq)), sort_bool::and_(equal_to(vb, vc), equal_to(vp, vq))));
         result.push_back(data_equation(atermpp::make_vector(vp), equal_to(succ(vp), c1()), sort_bool::false_()));
         result.push_back(data_equation(atermpp::make_vector(vq), equal_to(c1(), succ(vq)), sort_bool::false_()));
@@ -1018,7 +680,6 @@
         result.push_back(data_equation(variable_list(), pos_predecessor(cdub(sort_bool::false_(), c1())), c1()));
         result.push_back(data_equation(atermpp::make_vector(vb, vp), pos_predecessor(cdub(sort_bool::false_(), cdub(vb, vp))), cdub(sort_bool::true_(), pos_predecessor(cdub(vb, vp)))));
         result.push_back(data_equation(atermpp::make_vector(vp), pos_predecessor(cdub(sort_bool::true_(), vp)), cdub(sort_bool::false_(), vp)));
->>>>>>> a907a07f
         result.push_back(data_equation(atermpp::make_vector(vp, vq), plus(vp, vq), add_with_carry(sort_bool::false_(), vp, vq)));
         result.push_back(data_equation(atermpp::make_vector(vp), add_with_carry(sort_bool::false_(), c1(), vp), succ(vp)));
         result.push_back(data_equation(atermpp::make_vector(vp), add_with_carry(sort_bool::true_(), c1(), vp), succ(succ(vp))));
@@ -1027,21 +688,11 @@
         result.push_back(data_equation(atermpp::make_vector(vb, vc, vp, vq), add_with_carry(vb, cdub(vc, vp), cdub(vc, vq)), cdub(vb, add_with_carry(vc, vp, vq))));
         result.push_back(data_equation(atermpp::make_vector(vb, vp, vq), add_with_carry(vb, cdub(sort_bool::false_(), vp), cdub(sort_bool::true_(), vq)), cdub(sort_bool::not_(vb), add_with_carry(vb, vp, vq))));
         result.push_back(data_equation(atermpp::make_vector(vb, vp, vq), add_with_carry(vb, cdub(sort_bool::true_(), vp), cdub(sort_bool::false_(), vq)), cdub(sort_bool::not_(vb), add_with_carry(vb, vp, vq))));
-<<<<<<< HEAD
-        result.push_back(data_equation(atermpp::make_vector(vp, vq), less_equal(vp, vq), times(vp, vq), multir(sort_bool::false_(), c1(), vp, vq)));
-        result.push_back(data_equation(atermpp::make_vector(vp, vq), less(vq, vp), times(vp, vq), multir(sort_bool::false_(), c1(), vq, vp)));
-        result.push_back(data_equation(atermpp::make_vector(vp, vq), multir(sort_bool::false_(), vp, c1(), vq), vq));
-        result.push_back(data_equation(atermpp::make_vector(vp, vq), multir(sort_bool::true_(), vp, c1(), vq), add_with_carry(sort_bool::false_(), vp, vq)));
-        result.push_back(data_equation(atermpp::make_vector(vb, vp, vq, vr), multir(vb, vp, cdub(sort_bool::false_(), vq), vr), multir(vb, vp, vq, cdub(sort_bool::false_(), vr))));
-        result.push_back(data_equation(atermpp::make_vector(vp, vq, vr), multir(sort_bool::false_(), vp, cdub(sort_bool::true_(), vq), vr), multir(sort_bool::true_(), vr, vq, cdub(sort_bool::false_(), vr))));
-        result.push_back(data_equation(atermpp::make_vector(vp, vq, vr), multir(sort_bool::true_(), vp, cdub(sort_bool::true_(), vq), vr), multir(sort_bool::true_(), add_with_carry(sort_bool::false_(), vp, vr), vq, cdub(sort_bool::false_(), vr))));
-=======
         result.push_back(data_equation(atermpp::make_vector(vp), times(c1(), vp), vp));
         result.push_back(data_equation(atermpp::make_vector(vp), times(vp, c1()), vp));
         result.push_back(data_equation(atermpp::make_vector(vp, vq), times(cdub(sort_bool::false_(), vp), vq), cdub(sort_bool::false_(), times(vp, vq))));
         result.push_back(data_equation(atermpp::make_vector(vp, vq), times(vp, cdub(sort_bool::false_(), vq)), cdub(sort_bool::false_(), times(vp, vq))));
         result.push_back(data_equation(atermpp::make_vector(vp, vq), times(cdub(sort_bool::true_(), vp), cdub(sort_bool::true_(), vq)), cdub(sort_bool::true_(), add_with_carry(sort_bool::false_(), vp, add_with_carry(sort_bool::false_(), vq, cdub(sort_bool::false_(), times(vp, vq)))))));
->>>>>>> a907a07f
         return result;
       }
 
