// Author(s): Wieger Wesselink, Jeroen Keiren, Jan Friso Groote
// Copyright: see the accompanying file COPYING or copy at
// https://svn.win.tue.nl/trac/MCRL2/browser/trunk/COPYING
//
// Distributed under the Boost Software License, Version 1.0.
// (See accompanying file LICENSE_1_0.txt or copy at
// http://www.boost.org/LICENSE_1_0.txt)
//
/// \file mcrl2/data/parse.h
/// \brief Parser for data specifications.

#ifndef MCRL2_DATA_PARSE_H
#define MCRL2_DATA_PARSE_H

#include "mcrl2/atermpp/aterm_appl.h"
#include "mcrl2/core/parse.h"
#include "mcrl2/core/parser_utility.h"
#include "mcrl2/data/data_specification.h"
#include "mcrl2/data/exists.h"
#include "mcrl2/data/forall.h"
#include "mcrl2/data/lambda.h"
#include "mcrl2/data/standard_container_utility.h"
#include "mcrl2/data/standard_utility.h"
#include "mcrl2/data/typecheck.h"
#include "mcrl2/data/undefined.h"
#include "mcrl2/utilities/exception.h"
#include "mcrl2/utilities/logger.h"
#include "mcrl2/utilities/text_utility.h"
#include <climits>
#include <fstream>
#include <iostream>
#include <sstream>
#include <sstream>

namespace mcrl2
{

namespace data
{

struct untyped_data_specification
{
  std::vector<basic_sort> basic_sorts;
  std::vector<alias> aliases;
  std::vector<function_symbol>  constructors;
  std::vector<function_symbol> mappings;
  std::vector<data_equation> equations;

  void add_sort(const basic_sort& x) { basic_sorts.push_back(x); }
  void add_alias(const alias& x) { aliases.push_back(x); }
  void add_constructor(const function_symbol& x) { constructors.push_back(x); }
  void add_mapping(const function_symbol& x) { mappings.push_back(x); }
  void add_equation(const data_equation& x) { equations.push_back(x); }

  data_specification construct_data_specification() const
  {
    data_specification dataspec;
    for (const basic_sort& x: basic_sorts)
    {
      dataspec.add_sort(x);
    }
    for (const alias& x: aliases)
    {
      dataspec.add_alias(x);
    }
    for (const function_symbol& x: constructors)
    {
      dataspec.add_constructor(x);
    }
    for (const function_symbol& x: mappings)
    {
      dataspec.add_mapping(x);
    }
    for (const data_equation& x: equations)
    {
      dataspec.add_equation(x);
    }
    return dataspec;
  }
};

namespace detail {

struct sort_expression_actions: public core::default_parser_actions
{
  sort_expression_actions(const core::parser& parser_)
    : core::default_parser_actions(parser_)
  {}

<<<<<<< HEAD
  data::sort_expression parse_SortExpr(const core::parse_node& node, data::sort_expression_list* product=NULL)
=======
  data::sort_expression parse_SortExpr(const core::parse_node& node, data::sort_expression_list* product=nullptr) const
>>>>>>> 32255caf
  {
    if ((node.child_count() == 1) && (symbol_name(node.child(0)) == "Bool")) { return sort_bool::bool_(); }
    else if ((node.child_count() == 1) && (symbol_name(node.child(0)) == "Pos")) { return sort_pos::pos(); }
    else if ((node.child_count() == 1) && (symbol_name(node.child(0)) == "Nat")) { return sort_nat::nat(); }
    else if ((node.child_count() == 1) && (symbol_name(node.child(0)) == "Int")) { return sort_int::int_(); }
    else if ((node.child_count() == 1) && (symbol_name(node.child(0)) == "Real")) { return sort_real::real_(); }
    else if ((node.child_count() == 4) && (symbol_name(node.child(0)) == "List") && (symbol_name(node.child(1)) == "(") && (symbol_name(node.child(2)) == "SortExpr") && (symbol_name(node.child(3)) == ")")) { return sort_list::list(parse_SortExpr(node.child(2))); }
    else if ((node.child_count() == 4) && (symbol_name(node.child(0)) == "Set") && (symbol_name(node.child(1)) == "(") && (symbol_name(node.child(2)) == "SortExpr") && (symbol_name(node.child(3)) == ")")) { return sort_set::set_(parse_SortExpr(node.child(2))); }
    else if ((node.child_count() == 4) && (symbol_name(node.child(0)) == "FSet") && (symbol_name(node.child(1)) == "(") && (symbol_name(node.child(2)) == "SortExpr") && (symbol_name(node.child(3)) == ")")) { return sort_fset::fset(parse_SortExpr(node.child(2))); }
    else if ((node.child_count() == 4) && (symbol_name(node.child(0)) == "Bag") && (symbol_name(node.child(1)) == "(") && (symbol_name(node.child(2)) == "SortExpr") && (symbol_name(node.child(3)) == ")")) { return sort_bag::bag(parse_SortExpr(node.child(2))); }
    else if ((node.child_count() == 4) && (symbol_name(node.child(0)) == "FBag") && (symbol_name(node.child(1)) == "(") && (symbol_name(node.child(2)) == "SortExpr") && (symbol_name(node.child(3)) == ")")) { return sort_fbag::fbag(parse_SortExpr(node.child(2))); }
    else if ((node.child_count() == 1) && (symbol_name(node.child(0)) == "Id")) { return basic_sort(parse_Id(node.child(0))); }
    else if ((node.child_count() == 3) && (symbol_name(node.child(0)) == "(") && (symbol_name(node.child(1)) == "SortExpr") && (symbol_name(node.child(2)) == ")")) { return parse_SortExpr(node.child(1), product); }
    else if ((node.child_count() == 2) && (symbol_name(node.child(0)) == "struct") && (symbol_name(node.child(1)) == "ConstrDeclList")) { return structured_sort(parse_ConstrDeclList(node.child(1))); }
    else if ((node.child_count() == 3) && (symbol_name(node.child(0)) == "SortExpr") && (node.child(1).string() == "->") && (symbol_name(node.child(2)) == "SortExpr")) { return function_sort(parse_SortExpr_as_SortProduct(node.child(0)), parse_SortExpr(node.child(2))); }
    else if ((node.child_count() == 3) && (symbol_name(node.child(0)) == "SortExpr") && (node.child(1).string() == "#") && (symbol_name(node.child(2)) == "SortExpr"))
    {
<<<<<<< HEAD
      if (product != NULL)
=======
      if (product != nullptr)
>>>>>>> 32255caf
      {
        data::sort_expression new_element = parse_SortExpr(node.child(2), product);
        if (new_element != data::sort_expression())
        {
          product->push_front(new_element);
        }
        new_element = parse_SortExpr(node.child(0), product);
        if (new_element != data::sort_expression())
        {
          product->push_front(new_element);
        }
        return data::sort_expression();
      }
      else
      {
        throw core::parse_node_exception(node.child(1), "Sort product is only allowed on the left "
                                         "hand side of ->, and when declaring actions.");
      }
    }
    throw core::parse_node_unexpected_exception(m_parser, node);
  }

<<<<<<< HEAD
  data::sort_expression_list parse_SortExpr_as_SortProduct(const core::parse_node& node)
=======
  data::sort_expression_list parse_SortExpr_as_SortProduct(const core::parse_node& node) const
>>>>>>> 32255caf
  {
    data::sort_expression_list result;
    data::sort_expression new_element = parse_SortExpr(node, &result);
    if (new_element != data::sort_expression())
    {
      result.push_front(new_element);
    }
    return result;
  }

<<<<<<< HEAD
  data::sort_expression_list parse_SortProduct(const core::parse_node& node)
=======
  data::sort_expression_list parse_SortProduct(const core::parse_node& node) const
>>>>>>> 32255caf
  {
    if ((node.child_count() == 1) && (symbol_name(node.child(0)) == "SortExpr"))
    {
      return parse_SortExpr_as_SortProduct(node.child(0));
    }
    throw core::parse_node_unexpected_exception(m_parser, node);
  }

  data::structured_sort_constructor parse_ConstrDecl(const core::parse_node& node) const
  {
    core::identifier_string name = parse_Id(node.child(0));
    data::structured_sort_constructor_argument_list arguments;
    core::identifier_string recogniser = atermpp::empty_string();
    if (node.child(1))
    {
      arguments = parse_ProjDeclList(node.child(1));
    }
    if (node.child(2))
    {
      core::parse_node u = node.child(2);
      if (u.child(0))
      {
        recogniser = parse_Id(node.child(2).child(0).child(1));
      }
    }
    return structured_sort_constructor(name, arguments, recogniser);
  }

  data::structured_sort_constructor_list parse_ConstrDeclList(const core::parse_node& node) const
  {
    return parse_list<data::structured_sort_constructor>(node, "ConstrDecl", [&](const core::parse_node& node) { return parse_ConstrDecl(node); });
  }

  data::structured_sort_constructor_argument parse_ProjDecl(const core::parse_node& node) const
  {
    core::identifier_string name = atermpp::empty_string();
    sort_expression sort = parse_SortExpr(node.child(1));
    if (node.child(0).child(0))
    {
      // TODO: check if this nesting depth is correct
      name = parse_Id(node.child(0).child(0).child(0));
    }
    return structured_sort_constructor_argument(name, sort);
  }

  data::structured_sort_constructor_argument_list parse_ProjDeclList(const core::parse_node& node) const
  {
    return parse_list<data::structured_sort_constructor_argument>(node, "ProjDecl", [&](const core::parse_node& node) { return parse_ProjDecl(node); });
  }
};

struct data_expression_actions: public sort_expression_actions
{
  data_expression_actions(const core::parser& parser_)
    : sort_expression_actions(parser_)
  {}

  data_expression make_untyped_set_or_bag_comprehension(const variable& v, const data_expression& x) const
  {
    return abstraction(untyped_set_or_bag_comprehension_binder(), { v }, x);
  }

  data_expression make_list_enumeration(const data_expression_list& x) const
  {
    assert(!x.empty());
    return sort_list::list_enumeration(untyped_sort(),x);
  }

  data_expression make_set_enumeration(const data_expression_list& x) const
  {
    assert(!x.empty());
    return sort_set::set_enumeration(untyped_sort(),x);
  }

  data_expression make_bag_enumeration(const data_expression_list& x) const
  {
    assert(!x.empty());
    return sort_bag::bag_enumeration(untyped_sort(),x);
  }

  data_expression make_function_update(const data_expression& x, const data_expression& y, const data_expression& z) const
  {
    return application(function_symbol(mcrl2::data::function_update_name(),untyped_sort()), x, y, z);
  }

  template <typename ExpressionContainer>
  data::sort_expression_list get_sorts(const ExpressionContainer& x) const
  {
    data::sort_expression_vector result;
    for (auto i = x.begin(); i != x.end(); ++i)
    {
      result.push_back(i->sort());
    }
    return data::sort_expression_list(result.begin(), result.end());
  }

  data::variable parse_VarDecl(const core::parse_node& node) const
  {
    return variable(parse_Id(node.child(0)), parse_SortExpr(node.child(2)));
  }

  bool callback_VarsDecl(const core::parse_node& node, variable_vector& result) const
  {
    if (symbol_name(node) == "VarsDecl")
    {
      core::identifier_string_list names = parse_IdList(node.child(0));
      data::sort_expression sort = parse_SortExpr(node.child(2));
      for (const core::identifier_string& name: names)
      {
        result.push_back(variable(name, sort));
      }
      return true;
    }
    return false;
  };

  data::variable_list parse_VarsDeclList(const core::parse_node& node) const
  {
    variable_vector result;
    traverse(node, [&](const core::parse_node& node) { return callback_VarsDecl(node, result); });
    return data::variable_list(result.begin(), result.end());
  }

  data::data_expression parse_DataExpr(const core::parse_node& node) const
  {
    assert(symbol_name(node) == "DataExpr");
    if ((node.child_count() == 1) && (symbol_name(node.child(0)) == "Id")) { return untyped_identifier(parse_Id(node.child(0))); }
    else if ((node.child_count() == 1) && (symbol_name(node.child(0)) == "Number")) { return untyped_identifier(parse_Number(node.child(0))); }
    else if ((node.child_count() == 1) && (symbol_name(node.child(0)) == "true")) { return untyped_identifier(parse_Id(node.child(0))); }
    else if ((node.child_count() == 1) && (symbol_name(node.child(0)) == "false")) { return untyped_identifier(parse_Id(node.child(0))); }
    else if ((node.child_count() == 2) && (symbol_name(node.child(0)) == "[") && (symbol_name(node.child(1)) == "]")) { return untyped_identifier("[]"); }
    else if ((node.child_count() == 2) && (symbol_name(node.child(0)) == "{") && (symbol_name(node.child(1)) == "}")) { return untyped_identifier("{}"); }
    else if ((node.child_count() == 3) && (symbol_name(node.child(0)) == "{") && (symbol_name(node.child(1)) == ":") && (symbol_name(node.child(2)) == "}")) { return untyped_identifier("{:}"); }
    else if ((node.child_count() == 3) && (symbol_name(node.child(0)) == "[") && (symbol_name(node.child(1)) == "DataExprList") && (symbol_name(node.child(2)) == "]")) { return make_list_enumeration(parse_DataExprList(node.child(1))); }
    else if ((node.child_count() == 3) && (symbol_name(node.child(0)) == "{") && (symbol_name(node.child(1)) == "BagEnumEltList") && (symbol_name(node.child(2)) == "}")) { return make_bag_enumeration(parse_BagEnumEltList(node.child(1))); }
    else if ((node.child_count() == 5) && (symbol_name(node.child(0)) == "{") && (symbol_name(node.child(1)) == "VarDecl") && (symbol_name(node.child(2)) == "|") && (symbol_name(node.child(3)) == "DataExpr") && (symbol_name(node.child(4)) == "}")) { return make_untyped_set_or_bag_comprehension(parse_VarDecl(node.child(1)), parse_DataExpr(node.child(3))); }
    else if ((node.child_count() == 3) && (symbol_name(node.child(0)) == "{") && (symbol_name(node.child(1)) == "DataExprList") && (symbol_name(node.child(2)) == "}")) { return make_set_enumeration(parse_DataExprList(node.child(1))); }
    else if ((node.child_count() == 3) && (symbol_name(node.child(0)) == "(") && (symbol_name(node.child(1)) == "DataExpr") && (symbol_name(node.child(2)) == ")")) { return parse_DataExpr(node.child(1)); }
    else if ((node.child_count() == 6) && (symbol_name(node.child(0)) == "DataExpr") && (symbol_name(node.child(1)) == "[") && (symbol_name(node.child(2)) == "DataExpr") && (symbol_name(node.child(3)) == "->") && (symbol_name(node.child(4)) == "DataExpr") && (symbol_name(node.child(5)) == "]")) { return make_function_update(parse_DataExpr(node.child(0)), parse_DataExpr(node.child(2)), parse_DataExpr(node.child(4))); }
    else if ((node.child_count() == 4) && (symbol_name(node.child(0)) == "DataExpr") && (symbol_name(node.child(1)) == "(") && (symbol_name(node.child(2)) == "DataExprList") && (symbol_name(node.child(3)) == ")")) { return application(parse_DataExpr(node.child(0)), parse_DataExprList(node.child(2))); }
    else if ((node.child_count() == 2) && (symbol_name(node.child(0)) == "!") && (symbol_name(node.child(1)) == "DataExpr")) { return application(untyped_identifier(parse_Id(node.child(0))), parse_DataExpr(node.child(1))); }
    else if ((node.child_count() == 2) && (symbol_name(node.child(0)) == "-") && (symbol_name(node.child(1)) == "DataExpr")) { return application(untyped_identifier(parse_Id(node.child(0))), parse_DataExpr(node.child(1))); }
    else if ((node.child_count() == 2) && (symbol_name(node.child(0)) == "#") && (symbol_name(node.child(1)) == "DataExpr")) { return application(untyped_identifier(parse_Id(node.child(0))), parse_DataExpr(node.child(1))); }
    else if ((node.child_count() == 4) && (symbol_name(node.child(0)) == "forall") && (symbol_name(node.child(1)) == "VarsDeclList") && (symbol_name(node.child(2)) == ".") && (symbol_name(node.child(3)) == "DataExpr")) { return forall(parse_VarsDeclList(node.child(1)), parse_DataExpr(node.child(3))); }
    else if ((node.child_count() == 4) && (symbol_name(node.child(0)) == "exists") && (symbol_name(node.child(1)) == "VarsDeclList") && (symbol_name(node.child(2)) == ".") && (symbol_name(node.child(3)) == "DataExpr")) { return exists(parse_VarsDeclList(node.child(1)), parse_DataExpr(node.child(3))); }
    else if ((node.child_count() == 4) && (symbol_name(node.child(0)) == "lambda") && (symbol_name(node.child(1)) == "VarsDeclList") && (symbol_name(node.child(2)) == ".") && (symbol_name(node.child(3)) == "DataExpr")) { return lambda(parse_VarsDeclList(node.child(1)), parse_DataExpr(node.child(3))); }
    else if ((node.child_count() == 3) && (symbol_name(node.child(0)) == "DataExpr") && (node.child(1).string() == "=>") && (symbol_name(node.child(2)) == "DataExpr")) { return application(untyped_identifier(parse_Id(node.child(1))), parse_DataExpr(node.child(0)), parse_DataExpr(node.child(2))); }
    else if ((node.child_count() == 3) && (symbol_name(node.child(0)) == "DataExpr") && (node.child(1).string() == "&&") && (symbol_name(node.child(2)) == "DataExpr")) { return application(untyped_identifier(parse_Id(node.child(1))), parse_DataExpr(node.child(0)), parse_DataExpr(node.child(2))); }
    else if ((node.child_count() == 3) && (symbol_name(node.child(0)) == "DataExpr") && (node.child(1).string() == "||") && (symbol_name(node.child(2)) == "DataExpr")) { return application(untyped_identifier(parse_Id(node.child(1))), parse_DataExpr(node.child(0)), parse_DataExpr(node.child(2))); }
    else if ((node.child_count() == 3) && (symbol_name(node.child(0)) == "DataExpr") && (node.child(1).string() == "==") && (symbol_name(node.child(2)) == "DataExpr")) { return application(untyped_identifier(parse_Id(node.child(1))), parse_DataExpr(node.child(0)), parse_DataExpr(node.child(2))); }
    else if ((node.child_count() == 3) && (symbol_name(node.child(0)) == "DataExpr") && (node.child(1).string() == "!=") && (symbol_name(node.child(2)) == "DataExpr")) { return application(untyped_identifier(parse_Id(node.child(1))), parse_DataExpr(node.child(0)), parse_DataExpr(node.child(2))); }
    else if ((node.child_count() == 3) && (symbol_name(node.child(0)) == "DataExpr") && (node.child(1).string() == "<") && (symbol_name(node.child(2)) == "DataExpr")) { return application(untyped_identifier(parse_Id(node.child(1))), parse_DataExpr(node.child(0)), parse_DataExpr(node.child(2))); }
    else if ((node.child_count() == 3) && (symbol_name(node.child(0)) == "DataExpr") && (node.child(1).string() == "<=") && (symbol_name(node.child(2)) == "DataExpr")) { return application(untyped_identifier(parse_Id(node.child(1))), parse_DataExpr(node.child(0)), parse_DataExpr(node.child(2))); }
    else if ((node.child_count() == 3) && (symbol_name(node.child(0)) == "DataExpr") && (node.child(1).string() == ">=") && (symbol_name(node.child(2)) == "DataExpr")) { return application(untyped_identifier(parse_Id(node.child(1))), parse_DataExpr(node.child(0)), parse_DataExpr(node.child(2))); }
    else if ((node.child_count() == 3) && (symbol_name(node.child(0)) == "DataExpr") && (node.child(1).string() == ">") && (symbol_name(node.child(2)) == "DataExpr")) { return application(untyped_identifier(parse_Id(node.child(1))), parse_DataExpr(node.child(0)), parse_DataExpr(node.child(2))); }
    else if ((node.child_count() == 3) && (symbol_name(node.child(0)) == "DataExpr") && (node.child(1).string() == "in") && (symbol_name(node.child(2)) == "DataExpr")) { return application(untyped_identifier(parse_Id(node.child(1))), parse_DataExpr(node.child(0)), parse_DataExpr(node.child(2))); }
    else if ((node.child_count() == 3) && (symbol_name(node.child(0)) == "DataExpr") && (node.child(1).string() == "|>") && (symbol_name(node.child(2)) == "DataExpr")) { return application(untyped_identifier(parse_Id(node.child(1))), parse_DataExpr(node.child(0)), parse_DataExpr(node.child(2))); }
    else if ((node.child_count() == 3) && (symbol_name(node.child(0)) == "DataExpr") && (node.child(1).string() == "<|") && (symbol_name(node.child(2)) == "DataExpr")) { return application(untyped_identifier(parse_Id(node.child(1))), parse_DataExpr(node.child(0)), parse_DataExpr(node.child(2))); }
    else if ((node.child_count() == 3) && (symbol_name(node.child(0)) == "DataExpr") && (node.child(1).string() == "++") && (symbol_name(node.child(2)) == "DataExpr")) { return application(untyped_identifier(parse_Id(node.child(1))), parse_DataExpr(node.child(0)), parse_DataExpr(node.child(2))); }
    else if ((node.child_count() == 3) && (symbol_name(node.child(0)) == "DataExpr") && (node.child(1).string() == "+") && (symbol_name(node.child(2)) == "DataExpr")) { return application(untyped_identifier(parse_Id(node.child(1))), parse_DataExpr(node.child(0)), parse_DataExpr(node.child(2))); }
    else if ((node.child_count() == 3) && (symbol_name(node.child(0)) == "DataExpr") && (node.child(1).string() == "-") && (symbol_name(node.child(2)) == "DataExpr")) { return application(untyped_identifier(parse_Id(node.child(1))), parse_DataExpr(node.child(0)), parse_DataExpr(node.child(2))); }
    else if ((node.child_count() == 3) && (symbol_name(node.child(0)) == "DataExpr") && (node.child(1).string() == "/") && (symbol_name(node.child(2)) == "DataExpr")) { return application(untyped_identifier(parse_Id(node.child(1))), parse_DataExpr(node.child(0)), parse_DataExpr(node.child(2))); }
    else if ((node.child_count() == 3) && (symbol_name(node.child(0)) == "DataExpr") && (node.child(1).string() == "div") && (symbol_name(node.child(2)) == "DataExpr")) { return application(untyped_identifier(parse_Id(node.child(1))), parse_DataExpr(node.child(0)), parse_DataExpr(node.child(2))); }
    else if ((node.child_count() == 3) && (symbol_name(node.child(0)) == "DataExpr") && (node.child(1).string() == "mod") && (symbol_name(node.child(2)) == "DataExpr")) { return application(untyped_identifier(parse_Id(node.child(1))), parse_DataExpr(node.child(0)), parse_DataExpr(node.child(2))); }
    else if ((node.child_count() == 3) && (symbol_name(node.child(0)) == "DataExpr") && (node.child(1).string() == "*") && (symbol_name(node.child(2)) == "DataExpr")) { return application(untyped_identifier(parse_Id(node.child(1))), parse_DataExpr(node.child(0)), parse_DataExpr(node.child(2))); }
    else if ((node.child_count() == 3) && (symbol_name(node.child(0)) == "DataExpr") && (node.child(1).string() == ".") && (symbol_name(node.child(2)) == "DataExpr")) { return application(untyped_identifier(parse_Id(node.child(1))), parse_DataExpr(node.child(0)), parse_DataExpr(node.child(2))); }
    else if ((node.child_count() == 4) && (symbol_name(node.child(0)) == "DataExpr") && (symbol_name(node.child(1)) == "whr") && (symbol_name(node.child(2)) == "AssignmentList") && (symbol_name(node.child(3)) == "end")) { return where_clause(parse_DataExpr(node.child(0)), parse_AssignmentList(node.child(2))); }
    throw core::parse_node_unexpected_exception(m_parser, node);
  }

  data::data_expression parse_DataExprUnit(const core::parse_node& node) const
  {
    if ((node.child_count() == 1) && (symbol_name(node.child(0)) == "Id")) { return untyped_identifier(parse_Id(node.child(0))); }
    else if ((node.child_count() == 1) && (symbol_name(node.child(0)) == "Number")) { return untyped_identifier(parse_Number(node.child(0))); }
    else if ((node.child_count() == 1) && (symbol_name(node.child(0)) == "true")) { return untyped_identifier(parse_Id(node.child(0))); }
    else if ((node.child_count() == 1) && (symbol_name(node.child(0)) == "false")) { return untyped_identifier(parse_Id(node.child(0))); }
    else if ((node.child_count() == 3) && (symbol_name(node.child(0)) == "(") && (symbol_name(node.child(1)) == "DataExpr") && (symbol_name(node.child(2)) == ")")) { return parse_DataExpr(node.child(1)); }
    else if ((node.child_count() == 4) && (symbol_name(node.child(0)) == "DataExprUnit") && (symbol_name(node.child(1)) == "(") && (symbol_name(node.child(2)) == "DataExprList") && (symbol_name(node.child(3)) == ")")) { return application(parse_DataExprUnit(node.child(0)), parse_DataExprList(node.child(2))); }
    else if ((node.child_count() == 2) && (symbol_name(node.child(0)) == "!") && (symbol_name(node.child(1)) == "DataExprUnit")) { return application(untyped_identifier(parse_Id(node.child(0))), parse_DataExprUnit(node.child(1))); }
    else if ((node.child_count() == 2) && (symbol_name(node.child(0)) == "-") && (symbol_name(node.child(1)) == "DataExprUnit")) { return application(untyped_identifier(parse_Id(node.child(0))), parse_DataExprUnit(node.child(1))); }
    else if ((node.child_count() == 2) && (symbol_name(node.child(0)) == "#") && (symbol_name(node.child(1)) == "DataExprUnit")) { return application(untyped_identifier(parse_Id(node.child(0))), parse_DataExprUnit(node.child(1))); }
    throw core::parse_node_unexpected_exception(m_parser, node);
  }

  data::data_expression parse_DataValExpr(const core::parse_node& node) const
  {
    return parse_DataExpr(node.child(2));
  }

  data::untyped_identifier_assignment parse_Assignment(const core::parse_node& node) const
  {
    return untyped_identifier_assignment(parse_Id(node.child(0)), parse_DataExpr(node.child(2)));
  }

  data::untyped_identifier_assignment_list parse_AssignmentList(const core::parse_node& node) const
  {
    return parse_list<data::untyped_identifier_assignment>(node, "Assignment", [&](const core::parse_node& node) { return parse_Assignment(node); });
  }

  data::data_expression_list parse_DataExprList(const core::parse_node& node) const
  {
    return parse_list<data::data_expression>(node, "DataExpr", [&](const core::parse_node& node) { return parse_DataExpr(node); });
  }

  data::data_expression_list parse_BagEnumEltList(const core::parse_node& node) const
  {
    return parse_DataExprList(node);
  }
};

struct data_specification_actions: public data_expression_actions
{
  data_specification_actions(const core::parser& parser_)
    : data_expression_actions(parser_)
  {}

  bool callback_SortDecl(const core::parse_node& node, std::vector<atermpp::aterm_appl>& result) const
  {
    if (symbol_name(node) == "SortDecl")
    {
      if ((node.child_count() == 2) && (symbol_name(node.child(0)) == "IdList") && (symbol_name(node.child(1)) == ";"))
      {
        core::identifier_string_list ids = parse_IdList(node.child(0));
        for (const core::identifier_string& id: ids)
        {
          result.push_back(basic_sort(id));
        }
      }
      else if ((node.child_count() == 4) && (symbol_name(node.child(0)) == "Id") && (symbol_name(node.child(1)) == "=") && (symbol_name(node.child(2)) == "SortExpr") && (symbol_name(node.child(3)) == ";"))
      {
        result.push_back(alias(basic_sort(parse_Id(node.child(0))), parse_SortExpr(node.child(2))));
      }
      else
      {
        throw core::parse_node_unexpected_exception(m_parser, node);
      }
      return true;
    }
    return false;
  }

  std::vector<atermpp::aterm_appl> parse_SortDeclList(const core::parse_node& node) const
  {
    std::vector<atermpp::aterm_appl> result;
    traverse(node, [&](const core::parse_node& node) { return callback_SortDecl(node, result); });
    return result;
  }

  std::vector<atermpp::aterm_appl> parse_SortSpec(const core::parse_node& node) const
  {
    return parse_SortDeclList(node.child(1));
  }

  bool callback_IdsDecl(const core::parse_node& node, function_symbol_vector& result) const
  {
    if (symbol_name(node) == "IdsDecl")
    {
      core::identifier_string_list names = parse_IdList(node.child(0));
      data::sort_expression sort = parse_SortExpr(node.child(2));
      for (const core::identifier_string& name: names)
      {
        result.push_back(function_symbol(name, sort));
      }
      return true;
    }
    return false;
  }

  data::function_symbol_vector parse_IdsDeclList(const core::parse_node& node) const
  {
    function_symbol_vector result;
    traverse(node, [&](const core::parse_node& node) { return callback_IdsDecl(node, result); });
    return result;
  }

  data::function_symbol_vector parse_ConsSpec(const core::parse_node& node) const
  {
    return parse_IdsDeclList(node);
  }

  data::function_symbol_vector parse_MapSpec(const core::parse_node& node) const
  {
    return parse_IdsDeclList(node);
  }

  data::variable_list parse_GlobVarSpec(const core::parse_node& node) const
  {
    return parse_VarsDeclList(node);
  }

  data::variable_list parse_VarSpec(const core::parse_node& node) const
  {
    return parse_VarsDeclList(node);
  }

  bool callback_EqnDecl(const core::parse_node& node, const variable_list& variables, data_equation_vector& result) const
  {
    if (symbol_name(node) == "EqnDecl")
    {
      data_expression condition = sort_bool::true_();
      // TODO: check if this is the correct nesting depth
      if (node.child(0).child(0))
      {
        condition = parse_DataExpr(node.child(0).child(0).child(0));
      }
      result.push_back(data_equation(variables, condition, parse_DataExpr(node.child(1)), parse_DataExpr(node.child(3))));
      return true;
    }
    return false;
  }

  data::data_equation_vector parse_EqnDeclList(const core::parse_node& node, const variable_list& variables) const
  {
    data_equation_vector result;
    traverse(node, [&](const core::parse_node& node) { return callback_EqnDecl(node, variables, result); });
    return result;
  }

  data::data_equation_vector parse_EqnSpec(const core::parse_node& node) const
  {
    assert(symbol_name(node) == "EqnSpec");
    variable_list variables = parse_VarSpec(node.child(0));
    return parse_EqnDeclList(node.child(2), variables);
  }

  bool callback_DataSpecElement(const core::parse_node& node, untyped_data_specification& result) const
  {
    if (symbol_name(node) == "SortSpec")
    {
      std::vector<atermpp::aterm_appl> sorts = parse_SortSpec(node);
      for (const atermpp::aterm_appl& t: sorts)
      {
        if (is_alias(t))
        {
          result.add_alias(alias(t));
        }
        else
        {
          result.add_sort(basic_sort(t));
        }
      }
      return true;
    }
    else if (symbol_name(node) == "ConsSpec")
    {
      function_symbol_vector functions = parse_ConsSpec(node);
      for (const function_symbol& f: functions)
      {
        result.add_constructor(f);
      }
      return true;
    }
    else if (symbol_name(node) == "MapSpec")
    {
      function_symbol_vector functions = parse_MapSpec(node);
      for (const function_symbol& f: functions)
      {
        result.add_mapping(f);
      }
      return true;
    }
    else if (symbol_name(node) == "EqnSpec")
    {
      data_equation_vector equations = parse_EqnSpec(node);
      for (const data_equation& eq: equations)
      {
        result.add_equation(eq);
      }
      return true;
    }
    return false;
  }

  untyped_data_specification parse_DataSpec(const core::parse_node& node) const
  {
    untyped_data_specification result;
    traverse(node, [&](const core::parse_node& node) { return callback_DataSpecElement(node, result); });
    return result;
  }
};

inline
sort_expression parse_sort_expression_new(const std::string& text)
{
  core::parser p(parser_tables_mcrl2, core::detail::ambiguity_fn, core::detail::syntax_error_fn);
  unsigned int start_symbol_index = p.start_symbol_index("SortExpr");
  bool partial_parses = false;
  core::parse_node node = p.parse(text, start_symbol_index, partial_parses);
  sort_expression result = data_expression_actions(p).parse_SortExpr(node);
  p.destroy_parse_node(node);
  return result;
}

inline
variable_list parse_variables_new(const std::string& text)
{
  core::parser p(parser_tables_mcrl2, core::detail::ambiguity_fn, core::detail::syntax_error_fn);
  unsigned int start_symbol_index = p.start_symbol_index("VarSpec");
  bool partial_parses = false;
  std::string var_text("var " + text);
  core::parse_node node = p.parse(var_text, start_symbol_index, partial_parses);
  variable_list result = data_specification_actions(p).parse_VarSpec(node);
  p.destroy_parse_node(node);
  return result;
}

inline
data_expression parse_data_expression_new(const std::string& text)
{
  core::parser p(parser_tables_mcrl2, core::detail::ambiguity_fn, core::detail::syntax_error_fn);
  unsigned int start_symbol_index = p.start_symbol_index("DataExpr");
  bool partial_parses = false;
  core::parse_node node = p.parse(text, start_symbol_index, partial_parses);
  core::warn_and_or(node);
  data_expression result = data_expression_actions(p).parse_DataExpr(node);
  p.destroy_parse_node(node);
  return result;
}

inline
data_specification parse_data_specification_new(const std::string& text)
{
  core::parser p(parser_tables_mcrl2, core::detail::ambiguity_fn, core::detail::syntax_error_fn);
  unsigned int start_symbol_index = p.start_symbol_index("DataSpec");
  bool partial_parses = false;
  core::parse_node node = p.parse(text, start_symbol_index, partial_parses);
<<<<<<< HEAD
  data_specification result = data_specification_actions(p).parse_DataSpec(node);
=======
  untyped_data_specification untyped_dataspec = data_specification_actions(p).parse_DataSpec(node);
  data_specification result = untyped_dataspec.construct_data_specification();
>>>>>>> 32255caf
  p.destroy_parse_node(node);
  return result;
}

inline static data_specification const& default_specification()
{
  static data_specification specification;

  return specification;
}
} // namespace detail
/// \endcond

inline
std::pair<basic_sort_vector, alias_vector> parse_sort_specification(const std::string& text)
{
  core::parser p(parser_tables_mcrl2, core::detail::ambiguity_fn, core::detail::syntax_error_fn);
  unsigned int start_symbol_index = p.start_symbol_index("SortSpec");
  bool partial_parses = false;
  core::parse_node node = p.parse(text, start_symbol_index, partial_parses);
  std::vector<atermpp::aterm_appl> elements = detail::data_specification_actions(p).parse_SortSpec(node);
  basic_sort_vector sorts;
  alias_vector aliases;
  for (const atermpp::aterm_appl& x: elements)
  {
    if (is_basic_sort(x))
    {
      sorts.push_back(atermpp::down_cast<basic_sort>(x));
    }
    else if (is_alias(x))
    {
      aliases.push_back(atermpp::down_cast<alias>(x));
    }
  }
  auto result = std::make_pair(sorts, aliases);
  p.destroy_parse_node(node);
  return result;
}

/// \brief Parses a and type checks a data specification.
/// \details This function reads a data specification in
///    input string text. It is assumed that the string contains
///    a single data specification, and nothing else.
///    If a parse or type check error is detected
///    an mcrl2::runtime_error exception is raised with a string that
///    indicates the problem. 
///    A typical example of a specification is:
///    \code
///     sort D=struct d1 | d2;
///          F=D->Set(D);
///          Natural;
///     cons zero:Natural; plus:Natural->Natural;
///     map  plus:Natural#Natural->Natural;
///     var  x,y:Natural;
///     eqn  y==zero -> plus(x,y)=x;
///          plus(x,succ(y))=succ(plus(x,y));
///    \endcode
///  \param[in] in A input stream containing the data specification.
///  \return the data specification corresponding to text.
inline
data_specification parse_data_specification(std::istream& in)
{
  std::string text = utilities::read_text(in);
  data_specification result = detail::parse_data_specification_new(text);
  typecheck_data_specification(result);
  return result;
}

/// \brief Parses a and type checks a data specification.
/// \details This function reads a data specification in
///    input string text.
///    See for an example the function parse_data_expression
///    on a string.
///  \param[in] text A textual description of the data specification.
///  \return the data specification corresponding to the input istream.
inline
data_specification parse_data_specification(const std::string& text)
{
  // handle empty data specification
  if (utilities::trim_copy(text).empty())
  {
    return data_specification();
  }
  std::istringstream spec_stream(text);
  return parse_data_specification(spec_stream);
}

/// \brief Parses and type checks a data variable declaration list checking for double occurrences
///        of variables in an existing variable range.
/// \details The shape of the variables are x_11,...,x_1n:S_1; ... x_m1,...,x_mk:S_m where
///      x_ij are variable strings and S_i are sort  expressions. It is checked that the
///      sort expressions are properly typed regarding the data specification and that
///      the variable names do not clash with the names of mappings and constructors. It
///      is also not allowed to use a variable name twice. If an optional range of variables
///      is given, then it is also checked that there are no conflicts with
///      variable names in this range. An mcrl2::runtime_error exception is raised when an
///      error occurs. In this case no names added using the input iterator. The
///      default data specification contains all standard data types.<br>
///      The output iterator can be used as follows, on standard variable lists.
///      \code
///         variable_list l;
///         parse_variables("x:Nat; y:Pos", std::front_inserter(l));
///      \endcode
/// \param[in] in An input stream containing the variable declarations to be parsed.
/// \param[out] o An output interator indicating where the parsed variables must be inserted.
/// \param[in]  begin The start of a variable range against which the variables are checked
///             for double occurrences.
/// \param[in]  end   The end of the variable range against which the parsed variables are checked.
/// \param[in] data_spec The data specification that is used for type checking.

template <typename Output_iterator, typename Variable_iterator>
void parse_variables(std::istream& in,
                     Output_iterator o,
                     const Variable_iterator begin,
                     const Variable_iterator end,
                     const data_specification& data_spec = detail::default_specification())
{
  std::string text = utilities::read_text(in);
  utilities::trim(text);
  variable_list data_vars;

  if (!text.empty())
  {
    data_vars = detail::parse_variables_new(text);
    data_type_checker type_checker(data_spec);
    // Check the variable in an empty variable context.
    type_checker(data_vars,detail::variable_context()); 

    // Undo sort renamings for compatibility with type checker
    // data_vars = data::detail::undo_compatibility_renamings(data_spec, data_vars);
    data_vars = atermpp::reverse(data_vars);
    data_vars = normalize_sorts(data_vars, data_spec);

    // Check that variables do not have equal names.
    for (const variable& v: data_vars)
    {
      for (Variable_iterator i = begin; i != end; ++i)
      {
        if (v.name()==i->name())
        {
          throw mcrl2::runtime_error("Name conflict of variables " + data::pp(*i) + " and " + data::pp(v) + ".");
        }
      }
      for (const variable& v1: data_vars)
      {
        if ((v1 != v) && (v1.name() == v.name()))
        {
          throw mcrl2::runtime_error("Name conflict of variables " + data::pp(v1) + " and " + data::pp(v) + ".");
        }
      }
    }
  }

  // Output the variables read via the Output iterator.
  std::copy(data_vars.begin(), data_vars.end(), o);
}

/// \brief Parses and type checks a data variable declaration list checking for double occurrences
///        of variables in an existing variable range.
/// \details See parse_variables on a string for more explanation.
/// \param[in] text A textual description of the variable declarations to be parsed.
/// \param[out] i An input interator indicating where the parsed variables must be inserted.
/// \param[in]  begin The start of a variable range against which the variables are checked
///             for double occurrences.
/// \param[in]  end   The end of the variable range against which the parsed variables are checked.
/// \param[in] data_spec The data specification that is used for type checking.

template <typename Output_iterator, typename Variable_iterator>
void parse_variables(const std::string& text,
                     Output_iterator i,
                     Variable_iterator begin,
                     Variable_iterator end,
                     const data_specification& data_spec = detail::default_specification())
{
  std::istringstream spec_stream(text);
  parse_variables(spec_stream, i, begin, end, data_spec);
}

/// \brief Parses and type checks a data variable declaration list.
/// \details See parse_variables on a string for more explanation.
/// \param[in] text A textual description of the variable declarations to be parsed.
/// \param[out] i An input interator indicating where the parsed variables must be inserted.
/// \param[in] data_spec The data specification that is used for type checking.

template <typename Output_iterator>
void parse_variables(std::istream& text,
                     Output_iterator i,
                     const data_specification& data_spec = detail::default_specification())
{
  variable_list v_list;
  parse_variables(text,i,v_list.begin(),v_list.end(),data_spec);
}

/// \brief Parses and type checks a data variable declaration list.
/// \details See parse_variables on a string for more explanation.
/// \param[in] text A textual description of the variable declarations to be parsed.
/// \param[out] i An input interator indicating where the parsed variables must be inserted.
/// \param[in] data_spec The data specification that is used for type checking.

template <typename Output_iterator>
void parse_variables(const std::string& text,
                     Output_iterator i,
                     const data_specification& data_spec = detail::default_specification())
{
  variable_list v_list;
  parse_variables(text, i, v_list.begin(), v_list.end(), data_spec);
}

/// \brief Parses and type checks a data variable declaration.
/// \details
///    See the information for reading a variable declaration from a string.
///  \param[in] text A textual description of the variable declaration.
///  \param[in] data_spec The data specification that is used for type checking.
///  \return the variable corresponding to the input istream.
inline
variable parse_variable(const std::string& text,
                        const data_specification& data_spec = detail::default_specification())
{
  std::vector<variable> v;

  parse_variables(text + ";", std::back_inserter(v),data_spec);

  if (v.size()==0)
  {
    throw mcrl2::runtime_error("Input does not contain a variable declaration.");
  }
  if (v.size()>1)
  {
    throw mcrl2::runtime_error("Input contains more than one variable declaration.");
  }

  return v.front();
}

/// \brief Parses and type checks a data variable declaration.
/// \details
///    A variable declaration has the form x:S where x is a string and S is a
///    sort expression. No trailing information after the declaration of the
///    variable is allowed. The declaration is checked using the data specification
///    that is provided. The default data specification contains all standard
///    data types.
///    If a parse or typecheck error occurs an mcrl2::runtime_error exception
///    is raised.
///  \param[in] text A textual description of the variable declaration.
///  \param[in] data_spec The data specification that is used for type checking.
///  \return the variable corresponding to the string text.
inline
variable parse_variable(std::istream& text,
                        const data_specification& data_spec = detail::default_specification())
{
  std::ostringstream input;
  input << text.rdbuf();
  return parse_variable(input.str(),data_spec);
}

/// \brief Parses and type checks a data expression.
/// \details
///    A data expression is read from the input where it is assumed that
///    it can contain variables from the range from begin to end. The data
///    expression is type checked using the given data specification data_spec.
///    The default data specification contains all standard sorts and functions.
///    If a parse or type check error occurs this is reported using a mcrl2::runtime_error
///    exception. It is assumed that the input contains exactly one expression, and nothing
///    else.
/// \param[in] in The input stream containing a data expression.
/// \param[in] variables The variables that can occur in the data expression.
/// \param[in] dataspec The data specification that is used for type checking.
/// \param[in] type_check Indication whether the expression is expected to be type checked.
/// \param[in] translate_user_notation Indication whether user notation such a numbers
///                                     must be translated to internal format.
/// \param[in] normalize_sorts Indication whether the sorts must be rewritten to normal form.
/// \returns The parsed data expression. 
template <typename VariableContainer>
data_expression parse_data_expression(std::istream& in,
                                      const VariableContainer& variables,
                                      const data_specification& dataspec = detail::default_specification(),
                                      bool type_check = true,
                                      bool translate_user_notation = true,
                                      bool normalize_sorts = true
                                     )
{
  std::string text = utilities::read_text(in);
  data_expression x = detail::parse_data_expression_new(text);
  if (type_check)
  {
    x = data::typecheck_data_expression(x, variables, dataspec);
  }
  if (translate_user_notation)
  {
    x = data::translate_user_notation(x);
  }
  if (normalize_sorts)
  {
    x = data::normalize_sorts(x, dataspec);
  }
  return x;
}

/// \brief Parses and type checks a data expression.
/// \details
///     See parsing a data expression from a string for details.
/// \param[in] text The input text containing a data expression.
/// \param[in] variables A container with variables that can occur in the data expression.
/// \param[in] data_spec The data specification that is used for type checking.
/// \param[in] type_check Indication whether the expression is expected to be type checked.
/// \param[in] translate_user_notation Indication whether user notation such a numbers
///                                     must be translated to internal format.
/// \param[in] normalize_sorts Indication whether the sorts must be rewritten to normal form.
template <typename VariableContainer>
data_expression parse_data_expression(const std::string& text,
                                      const VariableContainer& variables,
                                      const data_specification& data_spec = detail::default_specification(),
                                      bool type_check = true,
                                      bool translate_user_notation = true,
                                      bool normalize_sorts = true
                                     )
{
  std::istringstream spec_stream(text);
  return parse_data_expression(spec_stream, variables, data_spec, type_check, translate_user_notation, normalize_sorts);
}

/// \brief Parses and type checks a data expression.
/// \details
///     See parsing a data expression from a string for details.
/// \param[in] text The input text containing a data expression.
/// \param[in] data_spec The data specification that is used for type checking.
/// \param[in] type_check Indication whether the expression is expected to be type checked.
/// \param[in] translate_user_notation Indication whether user notation such a numbers
///                                     must be translated to internal format.
/// \param[in] normalize_sorts Indication whether the sorts must be rewritten to normal form.
inline
data_expression parse_data_expression(std::istream& text,
                                      const data_specification& data_spec = detail::default_specification(),
                                      bool type_check = true,
                                      bool translate_user_notation = true,
                                      bool normalize_sorts = true
                                     )
{
  return parse_data_expression(text, variable_list(), data_spec, type_check, translate_user_notation, normalize_sorts);
}

/// \brief Parses and type checks a data expression.
/// \details
///     See parsing a data expression from a string for details.
/// \param[in] text The input text containing a data expression.
/// \param[in] data_spec The data specification that is used for type checking.
/// \param[in] type_check Indication whether the expression is expected to be type checked.
/// \param[in] translate_user_notation Indication whether user notation such a numbers
///                                     must be translated to internal format.
/// \param[in] normalize_sorts Indication whether the sorts must be rewritten to normal form.
inline
data_expression parse_data_expression(const std::string& text,
                                      const data_specification& data_spec = detail::default_specification(),
                                      bool type_check = true,
                                      bool translate_user_notation = true,
                                      bool normalize_sorts = true
                                     )
{
  return parse_data_expression(text, variable_list(), data_spec, type_check, translate_user_notation, normalize_sorts);
}

inline
variable_list parse_variables(const std::string& text)
{
  std::vector<variable> result;
  if (!text.empty())
  {
    parse_variables(text, std::back_inserter(result));
  }
  return variable_list(result.begin(), result.end());
}

/// \brief Parses and type checks a sort expression.
/// \details See parsing a sort expression from a string for details.
/// \param[in] in An input stream containing a sort expression.
/// \param[in] data_spec The data specification that is used for type checking.
inline
sort_expression parse_sort_expression(std::istream& in,
                                      const data_specification& data_spec = detail::default_specification())
{
  std::string text = utilities::read_text(in);
  sort_expression x = detail::parse_sort_expression_new(text);
  typecheck_sort_expression(x, data_spec);
  x = normalize_sorts(x, data_spec);
  return x;
}

/// \brief Parses and type checks a sort expression.
/// \details
///     Parses and type checks the sort expression. An error is signalled using
///     the mcrl2::runtime_error exception. This routine expects exactly one sort
///     expression on the input. The default data specification contains all standard
///     sorts.
/// \param[in] text The input text containing a sort expression.
/// \param[in] data_spec The data specification that is used for type checking.
inline
sort_expression parse_sort_expression(const std::string& text,
                                      const data_specification& data_spec = detail::default_specification())
{
  std::istringstream spec_stream(text);
  return parse_sort_expression(spec_stream, data_spec);
}

// parse a string like 'tail: List(D) -> List(D)'
//
// TODO: replace this by a proper parse function once the current parser and type checker have been replaced
inline
data::function_symbol parse_function_symbol(const std::string& text, const std::string& dataspec_text = "")
{
  const std::string prefix = "UNIQUE_FUNCTION_SYMBOL_PREFIX";
  std::string s = utilities::trim_copy(text);
  std::string::size_type pos = s.find_first_of(':');
  std::string name = utilities::trim_copy(s.substr(0, pos));
  std::string type = prefix + s.substr(pos);
  std::string spec_text = dataspec_text + "\nmap " + prefix + type + ";\n";
  data::data_specification dataspec = data::parse_data_specification(spec_text);
  data::function_symbol f = dataspec.user_defined_mappings().back();
  data::function_symbol result = data::function_symbol(name, f.sort());
  return result;
}

/// \cond INTERNAL_DOCS
namespace detail
{
/// \brief Parses a data variable that is applied to arguments.
/// This is typically used for parsing pbes variables or variables in the modal formula context.
/// For example: "X(d:D,e:E)".
/// \param s A string
/// \return The parsed data variable
inline
std::pair<std::string, data_expression_list> parse_variable(std::string const& s)
{
  std::string name;
  data_expression_vector variables;

  std::string::size_type idx = s.find('(');
  if (idx == std::string::npos)
  {
    name = s;
  }
  else
  {
    name = s.substr(0, idx);
    assert(*s.rbegin() == ')');
    std::string w = s.substr(idx + 1, s.size() - idx - 2);
    std::vector<std::string> v = utilities::split(w, ",");
    for (const std::string& s: v)
    {
      variables.push_back(data::parse_variable(s));
    }
  }
  return std::make_pair(name, data_expression_list(variables.begin(), variables.end()));
}
} // namespace detail
/// \endcond

} // namespace data

} // namespace mcrl2

#endif // MCRL2_DATA_PARSE_H<|MERGE_RESOLUTION|>--- conflicted
+++ resolved
@@ -87,11 +87,7 @@
     : core::default_parser_actions(parser_)
   {}
 
-<<<<<<< HEAD
-  data::sort_expression parse_SortExpr(const core::parse_node& node, data::sort_expression_list* product=NULL)
-=======
   data::sort_expression parse_SortExpr(const core::parse_node& node, data::sort_expression_list* product=nullptr) const
->>>>>>> 32255caf
   {
     if ((node.child_count() == 1) && (symbol_name(node.child(0)) == "Bool")) { return sort_bool::bool_(); }
     else if ((node.child_count() == 1) && (symbol_name(node.child(0)) == "Pos")) { return sort_pos::pos(); }
@@ -109,11 +105,7 @@
     else if ((node.child_count() == 3) && (symbol_name(node.child(0)) == "SortExpr") && (node.child(1).string() == "->") && (symbol_name(node.child(2)) == "SortExpr")) { return function_sort(parse_SortExpr_as_SortProduct(node.child(0)), parse_SortExpr(node.child(2))); }
     else if ((node.child_count() == 3) && (symbol_name(node.child(0)) == "SortExpr") && (node.child(1).string() == "#") && (symbol_name(node.child(2)) == "SortExpr"))
     {
-<<<<<<< HEAD
-      if (product != NULL)
-=======
       if (product != nullptr)
->>>>>>> 32255caf
       {
         data::sort_expression new_element = parse_SortExpr(node.child(2), product);
         if (new_element != data::sort_expression())
@@ -136,11 +128,7 @@
     throw core::parse_node_unexpected_exception(m_parser, node);
   }
 
-<<<<<<< HEAD
-  data::sort_expression_list parse_SortExpr_as_SortProduct(const core::parse_node& node)
-=======
   data::sort_expression_list parse_SortExpr_as_SortProduct(const core::parse_node& node) const
->>>>>>> 32255caf
   {
     data::sort_expression_list result;
     data::sort_expression new_element = parse_SortExpr(node, &result);
@@ -151,11 +139,7 @@
     return result;
   }
 
-<<<<<<< HEAD
-  data::sort_expression_list parse_SortProduct(const core::parse_node& node)
-=======
   data::sort_expression_list parse_SortProduct(const core::parse_node& node) const
->>>>>>> 32255caf
   {
     if ((node.child_count() == 1) && (symbol_name(node.child(0)) == "SortExpr"))
     {
@@ -582,12 +566,8 @@
   unsigned int start_symbol_index = p.start_symbol_index("DataSpec");
   bool partial_parses = false;
   core::parse_node node = p.parse(text, start_symbol_index, partial_parses);
-<<<<<<< HEAD
-  data_specification result = data_specification_actions(p).parse_DataSpec(node);
-=======
   untyped_data_specification untyped_dataspec = data_specification_actions(p).parse_DataSpec(node);
   data_specification result = untyped_dataspec.construct_data_specification();
->>>>>>> 32255caf
   p.destroy_parse_node(node);
   return result;
 }
