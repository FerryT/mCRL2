--- conflicted
+++ resolved
@@ -21,11 +21,7 @@
 #include "mcrl2/lps/detail/linear_process_expression_visitor.h"
 
 using namespace mcrl2;
-<<<<<<< HEAD
-using namespace mcrl2::data;
-=======
 using namespace mcrl2::new_data;
->>>>>>> 3fb7bde6
 using namespace mcrl2::lps;
 
 const std::string case_1(
@@ -114,13 +110,8 @@
     s0 = mcrl22lps(spec_text);
   }
   specification s1 = parelm(s0);
-<<<<<<< HEAD
-  data_variable_list v0 = s0.process().process_parameters();
-  data_variable_list v1 = s1.process().process_parameters();
-=======
   variable_list v0 = s0.process().process_parameters();
   variable_list v1 = s1.process().process_parameters();
->>>>>>> 3fb7bde6
 
   // create a set of strings set1 that contains the names of expected removed parameters
   std::vector<std::string> removed = core::regex_split(expected_result, "\\s");
@@ -129,11 +120,7 @@
 
   // create a set of strings set2 that contains the names of actually removed parameters
   std::set<std::string> set2;
-<<<<<<< HEAD
-  for (data_variable_list::iterator i = v0.begin(); i != v0.end(); i++)
-=======
   for (variable_list::iterator i = v0.begin(); i != v0.end(); i++)
->>>>>>> 3fb7bde6
   {
     if (std::find(v1.begin(), v1.end(), *i) == v1.end())
     {
