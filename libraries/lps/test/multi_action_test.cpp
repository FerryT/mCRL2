// Author(s): Wieger Wesselink
// Copyright: see the accompanying file COPYING or copy at
// https://svn.win.tue.nl/trac/MCRL2/browser/trunk/COPYING
//
// Distributed under the Boost Software License, Version 1.0.
// (See accompanying file LICENSE_1_0.txt or copy at
// http://www.boost.org/LICENSE_1_0.txt)
//
/// \file parelm_test.cpp
/// \brief Add your file description here.

//#define MCRL2_LPS_PARELM_DEBUG

#include <iostream>
#include <string>
#include <boost/test/minimal.hpp>
#include "mcrl2/atermpp/aterm_init.h"
#include "mcrl2/core/garbage_collection.h"
#include "mcrl2/lps/multi_action.h"
#include "mcrl2/lps/print.h"

using namespace mcrl2;
using namespace mcrl2::data;
using namespace mcrl2::lps;

/// \brief Returns a data variable of type Nat with a given name
/// \param name A string
/// \return A data variable of type Nat with a given name
data::variable nat(std::string name)
{
  return data::variable(core::identifier_string(name), data::sort_nat::nat());
}

action act(std::string name, data_expression_list parameters)
{
  std::vector<sort_expression> sorts;
  for (data_expression_list::iterator i = parameters.begin(); i != parameters.end(); ++i)
  {
    sorts.push_back(i->sort());
  }
  action_label label(name, sort_expression_list(sorts.begin(), sorts.end()));
  return action(label, parameters);
}

void test_multi_actions(action_list a, action_list b, data_expression expected_result = data_expression())
{
  std::cout << "--- test_multi_actions ---" << std::endl;
  data_expression result = equal_multi_actions(a, b);
  std::cout << "a               = " << lps::pp(a) << std::endl;
  std::cout << "b               = " << lps::pp(b) << std::endl;
  std::cout << "result          = " << lps::pp(result) << std::endl;
  std::cout << "expected_result = " << lps::pp(expected_result) << std::endl;
  BOOST_CHECK(expected_result == data_expression() || result == expected_result);
  core::garbage_collect();
}

void test_equal_multi_actions()
{
  namespace d = data;

  data_expression d1 = nat("d1");
  data_expression d2 = nat("d2");
  data_expression d3 = nat("d3");
  data_expression d4 = nat("d4");
  action_list a1  = make_list(act("a", make_list(d1)));
  action_list a2  = make_list(act("a", make_list(d2)));
  action_list b1  = make_list(act("b", make_list(d1)));
  action_list b2  = make_list(act("b", make_list(d2)));
  action_list a11 = make_list(act("a", make_list(d1)), act("a", make_list(d1)));
  action_list a12 = make_list(act("a", make_list(d1)), act("a", make_list(d2)));
  action_list a21 = make_list(act("a", make_list(d2)), act("a", make_list(d1)));
  action_list a22 = make_list(act("a", make_list(d2)), act("a", make_list(d2)));
  action_list a34 = make_list(act("a", make_list(d3)), act("a", make_list(d4)));
  action_list a12b1 = make_list(act("a", make_list(d1)), act("a", make_list(d2)), act("b", make_list(d1)));
  action_list a34b2 = make_list(act("a", make_list(d3)), act("a", make_list(d4)), act("b", make_list(d2)));

  test_multi_actions(a1,  a1, d::sort_bool::true_());
  test_multi_actions(a1,  a2, d::equal_to(d1, d2));
  test_multi_actions(a11, a11, d::sort_bool::true_());
  test_multi_actions(a12, a21, d::sort_bool::true_());
  test_multi_actions(a11, a22, d::equal_to(d1, d2));
  test_multi_actions(a1, a12,  d::sort_bool::false_());
  test_multi_actions(a1, b1,   d::sort_bool::false_());
  test_multi_actions(a12, a34);
  test_multi_actions(a12b1, a34b2);
}

void test_pp()
{
  data_expression d1 = nat("d1");
  data_expression d2 = nat("d2");
  action_list a1  = make_list(act("a", make_list(d1)));
  action_list a2  = make_list(act("a", make_list(d2)));
  action_list b1  = make_list(act("b", make_list(d1)));
  action_list a11 = make_list(act("a", make_list(d1)), act("a", make_list(d1)));
  multi_action m(a11);
<<<<<<< HEAD
  std::string s = pp1(m);
=======
  std::string s = lps::pp(m);
>>>>>>> a907a07f
  std::cout << "s = " << s << std::endl;
  BOOST_CHECK(s == "a(d1)|a(d1)");
}

int test_main(int argc, char* argv[])
{
  MCRL2_ATERMPP_INIT(argc, argv)

  test_equal_multi_actions();
  test_pp();

  return 0;
}<|MERGE_RESOLUTION|>--- conflicted
+++ resolved
@@ -94,11 +94,7 @@
   action_list b1  = make_list(act("b", make_list(d1)));
   action_list a11 = make_list(act("a", make_list(d1)), act("a", make_list(d1)));
   multi_action m(a11);
-<<<<<<< HEAD
-  std::string s = pp1(m);
-=======
   std::string s = lps::pp(m);
->>>>>>> a907a07f
   std::cout << "s = " << s << std::endl;
   BOOST_CHECK(s == "a(d1)|a(d1)");
 }
