--- conflicted
+++ resolved
@@ -16,17 +16,10 @@
 #include <cstring>
 #include <iterator>
 #include <memory>
-<<<<<<< HEAD
-#include <aterm2.h>
-#include "mcrl2/core/detail/struct.h"
-#include "mcrl2/data/enum.h"
-#include "mcrl2/data/rewrite.h"
-=======
 #include "aterm2.h"
 #include "mcrl2/core/detail/struct.h"
 #include "mcrl2/new_data/classic_enumerator.h"
 #include "mcrl2/lps/specification.h"
->>>>>>> 3fb7bde6
 #include "mcrl2/lps/nextstate/standard.h"
 #include "mcrl2/core/messaging.h"
 #include "mcrl2/lps/specification.h"
@@ -80,53 +73,6 @@
 }
 ATerm NextStateStandard::buildTree(ATerm *args)
 {
-<<<<<<< HEAD
-	int n,m;
-
-	if ( info.statelen == 0 )
-		return (ATerm) info.nil;
-
-	if ( tree_init == NULL )
-	{
-		tree_init = (bool *) malloc(info.statelen*sizeof(bool));
-		for (int i=0; i<info.statelen; i++)
-			tree_init[i] = false;
-		n = 1;
-		while ( n <= info.statelen )
-		{
-			n *= 2;
-		}
-		n /= 2;
-		fill_tree_init(tree_init,info.statelen,info.statelen-n);
-	}
-
-	n = 0;
-	m = 0;
-	while ( n < info.statelen )
-	{
-		if ( tree_init[n] )
-		{
-			args[m-1] = (ATerm) ATmakeAppl2(info.pairAFun,args[m-1],args[n]);
-		} else {
-			args[m] = args[n];
-			m++;
-		}
-		n++;
-	}
-
-	n = m;
-	while ( n > 1 )
-	{
-		for (int i=0; i<n; i+=2)
-		{
-			args[i/2] = (ATerm) ATmakeAppl2(info.pairAFun,args[i],args[i+1]);
-		}
-
-		n /= 2;
-	}
-
-	return args[0];
-=======
         int n,m;
 
         if ( info.statelen == 0 )
@@ -172,7 +118,6 @@
         }
 
         return args[0];
->>>>>>> 3fb7bde6
 }
 
 ATerm NextStateStandard::getTreeElement(ATerm tree, int index)
@@ -353,45 +298,6 @@
         {
                 // Take dataspec from current_spec, then take the consspec from the dataspec
                 // and take the list of opids (l) from this consspec
-<<<<<<< HEAD
-		l = ATLgetArgument(ATAgetArgument(ATAgetArgument(current_spec,0),1),0);
-
-		for (; !ATisEmpty(l); l=ATgetNext(l))
-		{
-			ATermAppl conssort = ATAgetArgument(ATAgetFirst(l),1);
-			if ( ATisEqual(conssort,sort) )
-			{
-				return ATAgetFirst(l);
-			}
-		}
-
-                // Take dataspec from current_spec, then take the mapspec from the dataspec
-                // and take the list of opids (l) from this mapspec
-		l = ATLgetArgument(ATAgetArgument(ATAgetArgument(current_spec,0),2),0);
-		for (; !ATisEmpty(l); l=ATgetNext(l))
-		{
-			ATermAppl mapsort = ATAgetArgument(ATAgetFirst(l),1);
-			if ( ATisEqual(mapsort,sort) )
-			{
-				return ATAgetFirst(l);
-			}
-		}
-	} else {
-		for (unsigned int i=1; i<3; ++i)
-		{ // first check all constructors, then the mappings
-		l = ATLgetArgument(ATAgetArgument(ATAgetArgument(current_spec,0),i),0);
-		for (; !ATisEmpty(l); l=ATgetNext(l))
-		{
-			ATermAppl funcsort = ATAgetArgument(ATAgetFirst(l),1);
-			if ( ATisEqual(gsGetSortExprResult(funcsort),sort) )
-			{
-				ATermList domains = gsGetSortExprDomains(funcsort);
-				ATermAppl t = ATAgetFirst(l);
-
-				bool found = true;
-				for (; !ATisEmpty(domains); domains=ATgetNext(domains))
-				{
-=======
                 l = ATLgetArgument(ATAgetArgument(ATAgetArgument(current_spec,0),1),0);
 
                 for (; !ATisEmpty(l); l=ATgetNext(l))
@@ -429,7 +335,6 @@
                                 bool found = true;
                                 for (; !ATisEmpty(domains); domains=ATgetNext(domains))
                                 {
->>>>>>> 3fb7bde6
                                         ATermList domain = ATLgetFirst(domains);
                                         ATermList dummies = ATmakeList0();
                                         for (; !ATisEmpty(domain); domain=ATgetNext(domain))
@@ -442,22 +347,6 @@
                                                 dummies = ATinsert(dummies, (ATerm) FindDummy(ATAgetFirst(domain),no_dummy));
                                         }
                                         dummies = ATreverse(dummies);
-<<<<<<< HEAD
-					t = gsMakeDataAppl(t,dummies);
-				}
-
-				if ( found )
-				{
-					return t;
-				}
-			}
-		}
-		}
-	}
-
-	gsErrorMsg("could not find dummy of type %T\n",sort);
-	exit(1);
-=======
                                         t = gsMakeDataAppl(t,dummies);
                                 }
 
@@ -472,7 +361,6 @@
 
         gsErrorMsg("could not find dummy of type %T\n",sort);
         exit(1);
->>>>>>> 3fb7bde6
 }
 
 ATerm NextStateStandard::SetVars(ATerm a, ATermList free_vars)
@@ -554,159 +442,6 @@
 
 ATermList NextStateStandard::AssignsToRewriteFormat(ATermList assigns, ATermList free_vars)
 {
-<<<<<<< HEAD
-	int i = 0;
-	for (ATermList l=pars; !ATisEmpty(l); l=ATgetNext(l),i++)
-	{
-		bool set = false;
-
-		for (ATermList m=assigns; !ATisEmpty(m); m=ATgetNext(m))
-		{
-			if ( ATisEqual(ATAgetArgument(ATAgetFirst(m),0),ATAgetFirst(l)) )
-			{
-				stateargs[i] = info.rewr_obj->toRewriteFormat((ATermAppl) SetVars(ATgetArgument(ATAgetFirst(m),1),free_vars));
-				set = true;
-				break;
-			}
-		}
-		if ( !set )
-		{
-			stateargs[i] = (ATerm) gsMakeNil();
-		}
-	}
-
-	ATermList r = ATmakeList0();
-	i=info.statelen;
-	while ( i != 0 )
-	{
-		i--;
-		r = ATinsert(r,stateargs[i]);
-	}
-	return r;
-}
-
-NextStateStandard::NextStateStandard(ATermAppl spec, bool allow_free_vars, int state_format, Enumerator *e, bool clean_up_enumerator)
-{
-	ATermList l,m,n,free_vars;
-
-	next_id = 0;
-	info.current_id = &current_id;
-
-	info.parent = this;
-
-	info.enum_obj = e;
-	clean_up_enum_obj = clean_up_enumerator;
-	info.rewr_obj = e->getRewriter();
-
-	usedummies = !allow_free_vars;
-
-	tree_init = NULL;
-
-	current_spec = spec;
-	ATprotectAppl(&current_spec);
-
-	info.stateformat = state_format;
-	info.pairAFun = ATmakeAFun("@STATE_PAIR@",2,ATfalse);
-	ATprotectAFun(info.pairAFun);
-
-	info.nil = gsMakeNil();
-	ATprotectAppl(&info.nil);
-
-	free_vars = ATLgetArgument(ATAgetArgument(current_spec,2),0);
-
-	pars = ATLgetArgument(ATAgetArgument(current_spec,2),1);
-	ATprotectList(&pars);
-
-	info.statelen = ATgetLength(pars);
-	if ( info.stateformat == GS_STATE_VECTOR )
-	{
-		stateAFun_made = true;
-		info.stateAFun = ATmakeAFun("STATE",info.statelen,ATfalse);
-		ATprotectAFun(info.stateAFun);
-	} else {
-		stateAFun_made = false;
-	}
-
-	info.procvars = ATLgetArgument(ATAgetArgument(current_spec,2),1);
-	ATprotectList(&info.procvars);
-
-	stateargs = (ATerm *) malloc(info.statelen*sizeof(ATerm));
-	for (int i=0; i<info.statelen; i++)
-	{
-		stateargs[i] = NULL;
-	}
-	ATprotectArray(stateargs,info.statelen);
-
-	smndAFun = ATmakeAFun("@SMND@",4,ATfalse);
-	ATprotectAFun(smndAFun);
-	ATermList sums = ATLgetArgument(ATAgetArgument(current_spec,2),2);
-	l = ATmakeList0();
-	for (bool b=true; !ATisEmpty(sums); sums=ATgetNext(sums))
-	{
-		if ( b && !gsIsNil(ATAgetArgument(ATAgetFirst(sums),3)) )
-		{
-			gsWarningMsg("specification uses time, which is (currently) not supported; ignoring timing\n");
-			b = false;
-		}
-		if ( !gsIsDelta(ATAgetArgument(ATAgetFirst(sums),2)) )
-		{
-			l = ATinsert(l,ATgetFirst(sums));
-		}
-	}
-	sums = ATreverse(l);
-	info.num_summands = ATgetLength(sums);
-	info.num_prioritised = 0;
-	info.summands = (ATermAppl *) malloc(info.num_summands*sizeof(ATermAppl));
-	for (int i=0; i<info.num_summands; i++)
-	{
-		info.summands[i] = NULL;
-	}
-	ATprotectArray((ATerm *) info.summands,info.num_summands);
-	for (int i=0; !ATisEmpty(sums); sums=ATgetNext(sums),i++)
-	{
-		info.summands[i] = ATmakeAppl4(smndAFun,ATgetArgument(ATAgetFirst(sums),0),info.rewr_obj->toRewriteFormat((ATermAppl) SetVars(ATgetArgument(ATAgetFirst(sums),1),free_vars)),(ATerm) ActionToRewriteFormat(ATAgetArgument(ATAgetFirst(sums),2),free_vars),(ATerm) AssignsToRewriteFormat(ATLgetArgument(ATAgetFirst(sums),4),free_vars));
-	}
-
-	l = pars;
-	free_vars = ATLgetArgument(ATAgetArgument(current_spec,3),0);
-	m = ATLgetArgument(ATAgetArgument(current_spec,3),1);
-
-	for (int i=0; !ATisEmpty(l); l=ATgetNext(l), i++)
-	{
-		n = m;
-		bool set = false;
-		for (; !ATisEmpty(n); n=ATgetNext(n))
-		{
-			if ( ATisEqual(ATAgetArgument(ATAgetFirst(n),0),ATAgetFirst(l)) )
-			{
-				stateargs[i] = info.rewr_obj->rewriteInternal(info.rewr_obj->toRewriteFormat((ATermAppl) SetVars(ATgetArgument(ATAgetFirst(n),1),free_vars)));
-				set = true;
-				break;
-			}
-		}
-		if ( !set )
-		{
-			gsErrorMsg("Parameter '%T' does not have an initial value.",ATgetArgument(ATAgetFirst(l),0));
-			initial_state = NULL;
-			ATprotect(&initial_state);
-			return;
-		}
-	}
-
-	switch ( info.stateformat )
-	{
-		case GS_STATE_VECTOR:
-			initial_state = (ATerm) ATmakeApplArray(info.stateAFun,stateargs);
-			break;
-		case GS_STATE_TREE:
-			initial_state = (ATerm) buildTree(stateargs);
-			break;
-		default:
-			initial_state = NULL;
-			break;
-	}
-	ATprotect(&initial_state);
-=======
         int i = 0;
         for (ATermList l=pars; !ATisEmpty(l); l=ATgetNext(l),i++)
         {
@@ -855,7 +590,6 @@
                         break;
         }
         ATprotect(&initial_state);
->>>>>>> 3fb7bde6
 }
 
 NextStateStandard::~NextStateStandard()
@@ -867,16 +601,7 @@
         ATunprotectAppl(&current_spec);
         ATunprotectAppl(&info.nil);
 
-<<<<<<< HEAD
-	if ( clean_up_enum_obj )
-	{
-		delete info.enum_obj;
-	}
-
-	ATunprotectAFun(info.pairAFun);
-=======
         ATunprotectAFun(info.pairAFun);
->>>>>>> 3fb7bde6
 
         ATunprotectList(&pars);
         if ( stateAFun_made )
@@ -884,15 +609,7 @@
                 ATunprotectAFun(info.stateAFun);
         }
 
-<<<<<<< HEAD
-	ATunprotectList(&info.procvars);
-
-	ATunprotectAFun(smndAFun);
-	ATunprotectArray((ATerm *) info.summands);
-	free(info.summands);
-=======
         ATunprotectList(&info.procvars);
->>>>>>> 3fb7bde6
 
         ATunprotectAFun(smndAFun);
         ATunprotectArray((ATerm *) info.summands);
@@ -919,31 +636,6 @@
 }
 void NextStateStandard::prioritise(const char *action)
 {
-<<<<<<< HEAD
-	// XXX this function invalidates currently used generators!
-	// perhaps
-	bool is_tau = !strcmp(action,"tau");
-	int pos = 0;
-	int rest = 0;
-
-	while ( pos < info.num_summands )
-	{
-		ATermAppl s = info.summands[pos];
-		ATermList ma = ATLgetArgument(ATAgetArgument(s,2),0);
-		if ( (is_tau && ATisEmpty(ma)) || (!is_tau && only_action(ma,action)) )
-		{
-			//if ( rest < pos )
-			//{
-				info.summands[pos] = info.summands[rest];
-				info.summands[rest] = s;
-			//}
-			rest++;
-		}
-		pos++;
-	}
-
-	info.num_prioritised += rest;
-=======
         // XXX this function invalidates currently used generators!
         // perhaps
         bool is_tau = !strcmp(action,"tau");
@@ -967,7 +659,6 @@
         }
 
         info.num_prioritised += rest;
->>>>>>> 3fb7bde6
 }
 
 ATerm NextStateStandard::getInitialState()
@@ -977,15 +668,14 @@
 
 NextStateGenerator *NextStateStandard::getNextStates(ATerm state, NextStateGenerator *old)
 {
-<<<<<<< HEAD
-	if ( old == NULL )
-	{
-		return new NextStateGeneratorStandard(state,info,next_id++);
-	}
+        if ( old == NULL )
+        {
+                return new NextStateGeneratorStandard(state,info,next_id++);
+        }
 
         static_cast< NextStateGeneratorStandard* >(old)->reset(state);
 
-	return old;
+        return old;
 }
 
 class NextStateGeneratorSummand : public NextStateGeneratorStandard {
@@ -1019,99 +709,9 @@
 
   return new NextStateGeneratorSummand(index, state,info,next_id++);
 }
-=======
-        if ( old == NULL )
-        {
-                return new NextStateGeneratorStandard(state,info,next_id++);
-        }
->>>>>>> 3fb7bde6
-
-        static_cast< NextStateGeneratorStandard* >(old)->reset(state);
-
-        return old;
-}
-
-class NextStateGeneratorSummand : public NextStateGeneratorStandard {
-
-  private:
-
-    int m_summand;
-
-  public:
-
-    NextStateGeneratorSummand(int summand, ATerm state, ns_info& info, unsigned int identifier)
-                          : NextStateGeneratorStandard(state, info, identifier, true), m_summand(summand) {
-
-      reset(state, summand);
-    }
-
-    void reset(ATerm state, int summand) {
-      m_summand = summand;
-
-      NextStateGeneratorStandard::reset(state, summand);
-    }
-};
-
-NextStateGenerator *NextStateStandard::getNextStates(ATerm state, int index, NextStateGenerator *old)
-{
-  if ( old != 0 ) {
-    static_cast< NextStateGeneratorSummand* >(old)->reset(state, index);
-
-    return old;
-  }
-
-  return new NextStateGeneratorSummand(index, state,info,next_id++);
-}
 
 ATerm NextStateGeneratorStandard::makeNewState(ATerm old, ATermList assigns)
 {
-<<<<<<< HEAD
-	ATermList l;
-
-	if ( *info.current_id != id )
-	{
-		set_substitutions();
-	}
-
-	l = info.procvars;
-	for (int i=0; i<info.statelen; i++)
-	{
-		ATerm a = ATgetFirst(assigns);
-		assigns = ATgetNext(assigns);
-		if ( ATisEqual(a,info.nil) )
-		{
-			switch ( info.stateformat )
-			{
-				default:
-				case GS_STATE_VECTOR:
-					stateargs[i] = ATgetArgument((ATermAppl) old,i);
-					break;
-				case GS_STATE_TREE:
-//					stateargs[i] = getTreeElement(old,i);
-					stateargs[i] = info.rewr_obj->getSubstitutionInternal((ATermAppl) ATgetFirst(l));
-					if ( ATisEqual(stateargs[i], ATgetFirst(l)) ) // Make sure substitutions where not reset by enumerator
-					{
-						set_substitutions();
-						stateargs[i] = info.rewr_obj->getSubstitutionInternal((ATermAppl) ATgetFirst(l));
-					}
-					break;
-			}
-		} else {
-			stateargs[i] = info.rewr_obj->rewriteInternal(a);
-//			stateargs[i] = rewr_obj->rewriteInternal(SetVars(a));
-		}
-		l = ATgetNext(l);
-	}
-	switch ( info.stateformat )
-	{
-		case GS_STATE_VECTOR:
-			return (ATerm) ATmakeApplArray(info.stateAFun,stateargs);
-		case GS_STATE_TREE:
-			return info.parent->buildTree(stateargs);
-		default:
-			return NULL;
-	}
-=======
         ATermList l;
 
         if ( *info.current_id != id )
@@ -1157,7 +757,6 @@
                 default:
                         return NULL;
         }
->>>>>>> 3fb7bde6
 }
 
 ATermAppl NextStateGeneratorStandard::rewrActionArgs(ATermAppl act)
@@ -1191,25 +790,6 @@
                 }
         }
 
-<<<<<<< HEAD
-	info.rewr_obj->setSubstitutionInternal((ATermAppl) ATgetFirst(*vars),tree);
-	*vars = ATgetNext(*vars);
-}
-
-NextStateGeneratorStandard::NextStateGeneratorStandard(ATerm State, ns_info &Info, unsigned int identifier, bool SingleSummand)
-{
-	info = Info;
-	id = identifier;
-        error = false;
-        single_summand = SingleSummand;
-
-	cur_state = NULL;
-	cur_act = NULL;
-	cur_nextstate = NULL;
-	ATprotect(&cur_state);
-	ATprotect(&cur_act);
-	ATprotectList(&cur_nextstate);
-=======
         info.m_rewriter.set_internally_associated_value((ATermAppl) ATgetFirst(*vars), tree);
         *vars = ATgetNext(*vars);
 }
@@ -1219,7 +799,6 @@
         id = identifier;
         error = false;
         single_summand = SingleSummand;
->>>>>>> 3fb7bde6
 
         cur_state = NULL;
         cur_act = NULL;
@@ -1250,26 +829,6 @@
 
 void NextStateGeneratorStandard::set_substitutions()
 {
-<<<<<<< HEAD
-	ATermList l = info.procvars;
-	switch ( info.stateformat )
-	{
-		case GS_STATE_VECTOR:
-			for (int i=0; !ATisEmpty(l); l=ATgetNext(l),i++)
-			{
-				ATerm a = ATgetArgument((ATermAppl) cur_state,i);
-
-				if ( !ATisEqual(a,info.nil) )
-				{
-					info.rewr_obj->setSubstitutionInternal((ATermAppl) ATgetFirst(l),a);
-				}
-			}
-			break;
-		case GS_STATE_TREE:
-			SetTreeStateVars(cur_state,&l);
-			break;
-	}
-=======
         ATermList l = info.procvars;
         switch ( info.stateformat )
         {
@@ -1288,7 +847,6 @@
                         SetTreeStateVars(cur_state,&l);
                         break;
         }
->>>>>>> 3fb7bde6
 
         *info.current_id = id;
 }
@@ -1301,17 +859,6 @@
 
         set_substitutions();
 
-<<<<<<< HEAD
-	if ( info.num_summands == 0 )
-	{
-		sols = info.enum_obj->findSolutions(ATmakeList0(),info.rewr_obj->toRewriteFormat(gsMakeDataExprFalse()),sols);
-	} else {
-		cur_act = ATgetArgument(info.summands[SummandIndex],2);
-		cur_nextstate = (ATermList) ATgetArgument(info.summands[SummandIndex],3);
-		sols = info.enum_obj->findSolutions(ATLgetArgument(info.summands[SummandIndex],0),ATgetArgument(info.summands[SummandIndex],1),sols);
-	}
-	sum_idx = SummandIndex + 1;
-=======
         if ( info.num_summands == 0 )
         {
           valuations = info.get_sols(ATmakeList0(),info.import_term(gsMakeDataExprFalse()));
@@ -1322,31 +869,10 @@
                                      ATgetArgument(info.summands[SummandIndex],1));
         }
         sum_idx = SummandIndex + 1;
->>>>>>> 3fb7bde6
 }
 
 bool NextStateGeneratorStandard::next(ATermAppl *Transition, ATerm *State, bool *prioritised)
 {
-<<<<<<< HEAD
-	ATermList sol;
-
-	while ( !sols->next(&sol) && !error && (sum_idx < info.num_summands) )
-	{
-		error |= sols->errorOccurred();
-		if ( !error )
-		{
-			cur_act = ATgetArgument(info.summands[sum_idx],2);
-			cur_nextstate = (ATermList) ATgetArgument(info.summands[sum_idx],3);
-
-			if ( *info.current_id != id )
-			{
-				set_substitutions();
-			}
-
-			sols = info.enum_obj->findSolutions(ATLgetArgument(info.summands[sum_idx],0),ATgetArgument(info.summands[sum_idx],1),sols);
-
-			sum_idx++;
-=======
         while ( valuations == ns_info::enumerator_type() && (sum_idx < info.num_summands) )
         {
                         cur_act = ATgetArgument(info.summands[sum_idx],2);
@@ -1361,40 +887,10 @@
                                                    ATgetArgument(info.summands[sum_idx],1));
 
                         ++sum_idx;
->>>>>>> 3fb7bde6
 
                         if (single_summand) {
                           return false;
                         }
-<<<<<<< HEAD
-		}
-	}
-	error |= sols->errorOccurred();
-
-	if ( sol != NULL )
-	{
-		if ( *info.current_id != id )
-		{
-			set_substitutions();
-		}
-		info.rewr_obj->setSubstitutionInternalList(sol);
-		*Transition = rewrActionArgs((ATermAppl) cur_act);
-		*State = (ATerm) makeNewState(cur_state,cur_nextstate);
-		if ( prioritised != NULL )
-		{
-			*prioritised = (sum_idx <= info.num_prioritised);
-		}
-		for (ATermList m=sol; !ATisEmpty(m); m=ATgetNext(m))
-		{
-			info.rewr_obj->clearSubstitution((ATermAppl) ATgetArgument((ATermAppl) ATgetFirst(m),0));
-		}
-		return true;
-	} else {
-		*Transition = NULL;
-		*State = NULL;
-		return false;
-	}
-=======
         }
 
         if ( valuations != ns_info::enumerator_type() )
@@ -1427,7 +923,6 @@
         }
 
         return false;
->>>>>>> 3fb7bde6
 }
 
 bool NextStateGeneratorStandard::errorOccurred()
@@ -1458,9 +953,6 @@
   return NULL;
 }
 
-<<<<<<< HEAD
-ATerm NextStateGeneratorStandard::get_state() const
-=======
 NextState *createNextState(
   mcrl2::lps::specification const& spec,
   bool allow_free_vars,
@@ -1469,7 +961,6 @@
   NextStateStrategy strategy,
   mcrl2::new_data::detail::EnumerateStrategy enumerator_strategy
 )
->>>>>>> 3fb7bde6
 {
   return
     createNextState(
