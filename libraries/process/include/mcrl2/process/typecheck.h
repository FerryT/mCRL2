--- conflicted
+++ resolved
@@ -325,9 +325,6 @@
       check_assignments(*m_current_equation, P, assignments, x);
     }
 
-<<<<<<< HEAD
-    result = process_instance_assignment(P, data::assignment_list(assignments.begin(), assignments.end()));
-=======
     // Check that for any non explicitly stated assignment x:=x, the rhs is well defined.
     for (const auto& [name, var]: formal_parameter_map)
     {
@@ -341,8 +338,7 @@
       }
     }
 
-    return process_instance_assignment(P, data::assignment_list(assignments.begin(), assignments.end()));
->>>>>>> 97f7319c
+    make_process_instance_assignment(result, P, data::assignment_list(assignments.begin(), assignments.end()));
   }
 
   template <class T>
