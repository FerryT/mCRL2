--- conflicted
+++ resolved
@@ -7,7 +7,6 @@
 alias spinctrlfloat : spinctrlfloat.o ;
 alias colorbutton   : colorbutton.o ;
 alias font_renderer : font_renderer.o ;
-<<<<<<< HEAD
 
 wx-requirements = <pch>on:<source>/site-config//wx.pch <include>../include/mcrl2/utilities ;
 
@@ -15,15 +14,6 @@
 obj colorbutton.o   : source/colorbutton.cpp   : $(wx-requirements) <use>/site-config//wx_base ;
 obj font_renderer.o : source/font_renderer.cpp : $(wx-requirements) <use>/site-config//wx_gl ;
 
-=======
-
-wx-requirements = <pch>on:<source>/site-config//wx.pch <include>../include/mcrl2/utilities ;
-
-obj spinctrlfloat.o : source/spinctrlfloat.cpp : $(wx-requirements) <use>/site-config//wx_base ;
-obj colorbutton.o   : source/colorbutton.cpp   : $(wx-requirements) <use>/site-config//wx_base ;
-obj font_renderer.o : source/font_renderer.cpp : $(wx-requirements) <use>/site-config//wx_gl ;
-
->>>>>>> 3fb7bde6
 # mCRL2 specific tool for SQuADt interface
 obj squadt_interface
       : source/squadt_interface.cpp
@@ -43,20 +33,6 @@
       ;
 
 mcrl2-library utilities
-<<<<<<< HEAD
-      : source/info.cpp            # Temporary?
-        source/bdd2dot.cpp         # Temporary?
-        source/manipulator.cpp     # Temporary?
-        source/command_line_interface.cpp
-      : <use>/site-config//boost
-        <library>/libraries//atermpp
-        <include>../../core/include      # Circular dependency
-        <include>../../data/include      # Circular dependency
-      :
-      : <include>../include
-        <use>/site-config//boost
-      ;
-=======
       : source/command_line_interface.cpp
       : <use>/site-config//boost
       :
@@ -64,5 +40,4 @@
         <use>/site-config//boost
       ;
 
-alias exception : : : : <include>../include ;
->>>>>>> 3fb7bde6
+alias exception : : : : <include>../include ;