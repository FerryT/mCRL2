// Author(s): Jeroen van der Wulp
// Copyright: see the accompanying file COPYING or copy at
// https://svn.win.tue.nl/trac/MCRL2/browser/trunk/COPYING
//
// Distributed under the Boost Software License, Version 1.0.
// (See accompanying file LICENSE_1_0.txt or copy at
// http://www.boost.org/LICENSE_1_0.txt)
//
/// \file command_line_interface_test.cpp

#include <iostream>
#include <string>

#define BOOST_AUTO_TEST_MAIN
#include <boost/test/auto_unit_test.hpp>
#include <boost/test/included/unit_test_framework.hpp>

#include "mcrl2/data/rewriter.h"
#include "mcrl2/utilities/command_line_interface.h"
#include "mcrl2/utilities/input_tool.h"
#include "mcrl2/utilities/prover_tool.h"
#include "mcrl2/utilities/rewriter_tool.h"
#include "mcrl2/data/detail/prover/bdd_path_eliminator.h"

using namespace ::mcrl2::utilities;
using namespace ::mcrl2::utilities::tools;

template < typename TypeName, bool b >
void string_to_type_test(std::string const& value)
{
  std::istringstream is(value);
  TypeName           s;

  BOOST_CHECK((is >> s).fail() != b);
}

template < bool b >
inline void string_to_strategy_test(std::string const& strategy)
{
  string_to_type_test< mcrl2::data::rewriter::strategy, b >(strategy);
}

template < bool b >
inline void string_to_prover_type_test(std::string const& prover_type)
{
  string_to_type_test< mcrl2::data::detail::smt_solver_type, b >(prover_type);
}

BOOST_AUTO_TEST_CASE(border_invalid)
{
  interface_description test_interface("test", "TEST", "Kilroy", "[OPTIONS]... [PATH]", "whatis", "description");

  // Empty command line
  BOOST_CHECK_NO_THROW(command_line_parser(test_interface, ""));
  char    c = '\0';
  char*   pc = &c;
  BOOST_CHECK_NO_THROW(command_line_parser(test_interface, 0, &pc));
  wchar_t  w = L'\0';
  wchar_t* pw = &w;
  BOOST_CHECK_NO_THROW(command_line_parser(test_interface, 0, &pw));
}

BOOST_AUTO_TEST_CASE(parsing)
{
  interface_description test_interface("test", "TEST", "Kilroy", "[OPTIONS]... [PATH]", "whatis", "description");

  // Valid option -h
  BOOST_CHECK_NO_THROW(command_line_parser(test_interface, "test -v"));
  // Repeated options --help options
  BOOST_CHECK_THROW(command_line_parser(test_interface, "test --verbose -v -v"), std::runtime_error);
  // Invalid combination of short options
  BOOST_CHECK_THROW(command_line_parser(test_interface, "test -ve"), std::runtime_error);

  // Duplicate long option without argument
  BOOST_CHECK_THROW(test_interface.add_option("verbose","An option"), std::logic_error);
  // Duplicate long option with short option and without argument
  BOOST_CHECK_THROW(test_interface.add_option("verbose", "An option", 'h'), std::logic_error);
  // Duplicate long option with short option and with optional argument
  BOOST_CHECK_THROW(test_interface.add_option("verbose",make_mandatory_argument("STR"), "An option", 'v'), std::logic_error);
  // Duplicate long option with short option and with optional argument
  BOOST_CHECK_THROW(test_interface.add_option("verbose",make_optional_argument("STR", "XxXxX"), "An option", 'v'), std::logic_error);

  test_interface.add_option("mandatory", make_mandatory_argument("STR"), "option with mandatory argument", 'm');
  // Missing mandatory argument for option --mandatory
  BOOST_CHECK_THROW(command_line_parser(test_interface, "test --mandatory"), std::runtime_error);
  // Valid option with valid argument
  BOOST_CHECK_NO_THROW(command_line_parser(test_interface, "test --mandatory=test"));
  // Valid option with valid argument
  BOOST_CHECK_NO_THROW(command_line_parser(test_interface, "test -m=test"));
  // Valid option with valid argument
  BOOST_CHECK_NO_THROW(command_line_parser(test_interface, "test -m test"));
  // Valid short option v followed by option m with valid argument
  BOOST_CHECK_NO_THROW(command_line_parser(test_interface, "test -vm=test"));

  test_interface.add_option("optional", make_optional_argument("STR", "*XxXxX*"), "option with optional argument", 'o');
  // Missing mandatory argument for option --mandatory
  BOOST_CHECK_NO_THROW(command_line_parser(test_interface, "test --optional"));
  // Valid option with valid argument
  BOOST_CHECK_NO_THROW(command_line_parser(test_interface, "test --optional=test"));
  // Valid option with valid argument
  BOOST_CHECK_NO_THROW(command_line_parser(test_interface, "test -otest"));
  // Valid option without argument
  BOOST_CHECK_NO_THROW(command_line_parser(test_interface, "test -o test"));
  // Valid short option v followed by option m with valid argument
  BOOST_CHECK_NO_THROW(command_line_parser(test_interface, "test -vmtest"));
}

BOOST_AUTO_TEST_CASE(conformance)
{
  interface_description test_interface("test", "TEST", "Kilroy", "[OPTIONS]... [PATH]", "whatis", "description");

  // Valid options -v, --verbose
  BOOST_CHECK_NO_THROW(command_line_parser(test_interface, "test -v"));
  BOOST_CHECK_NO_THROW(command_line_parser(test_interface, "test --verbose"));
  // Valid options -q, --quiet
  BOOST_CHECK_NO_THROW(command_line_parser(test_interface, "test -q"));
  BOOST_CHECK_NO_THROW(command_line_parser(test_interface, "test --quiet"));
  // Valid options -d, --debug
  BOOST_CHECK_NO_THROW(command_line_parser(test_interface, "test -d"));
  BOOST_CHECK_NO_THROW(command_line_parser(test_interface, "test --debug"));

  // Check conversion with wide characters
  wchar_t const* arguments[] = { L"test", L"--debug", L"--verbose=2" } ;

  BOOST_CHECK_NO_THROW(command_line_parser(test_interface, 2, arguments));
  BOOST_CHECK_THROW(command_line_parser(test_interface, 3, arguments), std::runtime_error);
}

BOOST_AUTO_TEST_CASE(rewriting_options)
{
  interface_description test_interface("test", "TEST", "Kilroy", "[OPTIONS]... [PATH]", "whatis", "description");

  struct tool : public rewriter_tool< input_tool >
  {
    void add_options(interface_description& desc)
    {
      rewriter_tool< input_tool >::add_options(desc);
    }

    bool run()
    {
      return true;
    }

    tool() : rewriter_tool< input_tool >("", "", "", "")
    {
    }
  };

  // testing rewriter strategy extraction
  string_to_strategy_test< true >("jitty");
  string_to_strategy_test< false >("ijitty");
  string_to_strategy_test< false >("jitta");
  string_to_strategy_test< false >("jittya");
  string_to_strategy_test< true >("jittyp");
#if defined(MCRL2_JITTYC_AVAILABLE)
  string_to_strategy_test< true >("jittyc");
#endif
<<<<<<< HEAD
  string_to_strategy_test< false >("inner");
  string_to_strategy_test< false >("innerp");
  string_to_strategy_test< false >("innerc");
  string_to_strategy_test< false >("innera");
  string_to_strategy_test< false >("ainner");
=======
>>>>>>> a907a07f

  // Test rewriting options (-r and --rewrite with a mandatory argument)
  tool().add_options(test_interface);

  // Missing mandatory argument for option --rewriter
  BOOST_CHECK_THROW(command_line_parser(test_interface, "test --rewriter"), std::runtime_error);
  // Valid rewriter option with valid argument
  BOOST_CHECK_NO_THROW(command_line_parser(test_interface, "test --rewriter=jitty"));
  // Valid rewriter option with valid argument
  BOOST_CHECK_NO_THROW(command_line_parser(test_interface, "test -rjitty"));
  // Valid rewriter option with invalid argument
  BOOST_CHECK_THROW(command_line_parser(test_interface, "test --rewriter=invalid"), std::runtime_error);
}

BOOST_AUTO_TEST_CASE(prover_options)
{
  interface_description test_interface("test", "TEST", "Rincewind", "[OPTIONS]... [PATH]", "whatis", "description");

  struct tool : public prover_tool< input_tool >
  {
    void add_options(interface_description& desc)
    {
      prover_tool< input_tool >::add_options(desc);
    }

    bool run()
    {
      return true;
    }

    tool() : prover_tool< input_tool >("", "", "", "")
    {
    }
  };

  // testing smt prover type extraction
  string_to_prover_type_test< false >("ar");
  string_to_prover_type_test< false >("cvc-");
  string_to_prover_type_test< false >("cvca");
  string_to_prover_type_test< true >("cvc");
  string_to_prover_type_test< false >("acvc");

  // Test rewriting options (-z and --smt-solver with a mandatory argument)
  tool().add_options(test_interface);

  // Missing mandatory argument for option --smt-solver
  BOOST_CHECK_THROW(command_line_parser(test_interface, "test --smt-solver"), std::runtime_error);
  // Valid smt-solver option with valid argument
  BOOST_CHECK_NO_THROW(command_line_parser(test_interface, "test -zcvc"));
  // Valid smt-solver option with invalid argument
  BOOST_CHECK_THROW(command_line_parser(test_interface, "test --smt-solver=invalid"), std::runtime_error);
}

inline std::string const& first_of(command_line_parser const& p, std::string const& option)
{
  return p.options.equal_range(option).first->second;
}

inline std::string const& last_of(command_line_parser const& p, std::string const& option)
{
  command_line_parser::option_map::const_iterator i(p.options.equal_range(option).second);

  return (--i)->second;
}

BOOST_AUTO_TEST_CASE(result_browsing)
{
  interface_description test_interface("test", "TEST", "Kilroy", "[OPTIONS]... [PATH]", "whatis", "description");

  // disable check for duplicate options
  test_interface.add_option("cli-testing-no-duplicate-option-checking", "");

  {
    command_line_parser parser(test_interface, "test -v --debug -d --verbose");

    BOOST_CHECK(parser.options.size() == 4);
    BOOST_CHECK(parser.options.count("verbose") == 2);
    BOOST_CHECK(first_of(parser, "verbose").empty());
    BOOST_CHECK(last_of(parser, "verbose").empty());
    BOOST_CHECK_THROW(parser.option_argument("verbose"), std::logic_error);
    BOOST_CHECK(parser.options.count("debug") == 2);
    BOOST_CHECK(first_of(parser, "debug").empty());
    BOOST_CHECK(last_of(parser, "debug").empty());
    BOOST_CHECK(parser.options.count("quiet") == 0);
    BOOST_CHECK(parser.arguments.size() == 0);
  }

  {
    command_line_parser parser(test_interface, "test /bin/ls -v \\or\\more:1234567890|,<>.:;[]}{+-_=~!@#$%^&*()");

    BOOST_CHECK(parser.options.size() == 1);
    BOOST_CHECK(first_of(parser, "verbose").empty());
    BOOST_CHECK(parser.arguments.size() == 2);
    BOOST_CHECK(parser.arguments[0] == "/bin/ls");
    BOOST_CHECK(parser.arguments[1] == "\\or\\more:1234567890|,<>.:;[]}{+-_=~!@#$%^&*()");
  }

  test_interface.add_option("mandatory", make_mandatory_argument("STR"), "option with mandatory argument", 'm');
  test_interface.add_option("optional", make_optional_argument("STR", "4321"), "option with optional argument", 'o');

  {
    command_line_parser parser(test_interface, "test --mandatory=BLA --optional=1234 -vo -vmALB");

    BOOST_CHECK(parser.options.size() == 6);
    BOOST_CHECK(first_of(parser, "mandatory") != last_of(parser, "mandatory"));
    BOOST_CHECK((first_of(parser, "mandatory") == "BLA" && last_of(parser, "mandatory") == "ALB") ||
                (first_of(parser, "mandatory") == "ALB" && last_of(parser, "mandatory") == "BLA"));
    BOOST_CHECK((first_of(parser, "optional") == "4321" && last_of(parser, "optional") == "1234") ||
                (first_of(parser, "optional") == "1234" && last_of(parser, "optional") == "4321"));
    BOOST_CHECK(parser.option_argument_as< int >("optional") == 1234 ||
                parser.option_argument_as< int >("optional") == 4321);
    BOOST_CHECK(parser.arguments.size() == 0);
  }
  {
    command_line_parser parser(test_interface, "test -m BLA -o 1234");

    BOOST_CHECK(first_of(parser, "mandatory") == "BLA");
    BOOST_CHECK(parser.option_argument_as< int >("optional") == 4321);
    BOOST_CHECK(parser.arguments.size() == 1);
  }
}<|MERGE_RESOLUTION|>--- conflicted
+++ resolved
@@ -156,14 +156,6 @@
 #if defined(MCRL2_JITTYC_AVAILABLE)
   string_to_strategy_test< true >("jittyc");
 #endif
-<<<<<<< HEAD
-  string_to_strategy_test< false >("inner");
-  string_to_strategy_test< false >("innerp");
-  string_to_strategy_test< false >("innerc");
-  string_to_strategy_test< false >("innera");
-  string_to_strategy_test< false >("ainner");
-=======
->>>>>>> a907a07f
 
   // Test rewriting options (-r and --rewrite with a mandatory argument)
   tool().add_options(test_interface);
