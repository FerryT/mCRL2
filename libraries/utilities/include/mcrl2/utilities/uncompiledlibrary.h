#ifndef __UNCOMPILED_LIBRARY_H
#define __UNCOMPILED_LIBRARY_H

/*
 * Extends the dynamic_library from dynamiclibrary.h to be able to compile a
 * source file and load the resulting library.
 *
 * Usage:
 *
 *   uncompiled_library mylib;
 *   mylib.compile(source_filename);
 *   myfunc = mylib.proc_address("myfunc");
 *   myfunc(10);
 *
 * Remarks:
 *
 * The source is compiled using a script that must take two string arguments.
 * The first argument is the source file, the second is the destination file.
 * After (successful) termination, only the source and destination files must
 * remain on disk -- it is the responsibility of the script to remove any
 * temporary files.
 *
 */

#include <cassert>
#include <cerrno>
#include <cstdio>
#include <list>
#include <string>
#include <sstream>
#include <stdexcept>
#include "dynamiclibrary.h"
#include "mcrl2/utilities/file_utility.h"
#include "mcrl2/utilities/logger.h"

class uncompiled_library : public dynamic_library
{
private:
    std::list<std::string> m_tempfiles;
    std::string m_compile_script;

public:
    uncompiled_library(const std::string& script) : m_compile_script(script) {}

    void compile(const std::string& filename) throw(std::runtime_error)
    {
      std::stringstream commandline;
      commandline << '"' << m_compile_script << "\" " << filename << " " << " 2>&1";
<<<<<<< HEAD

=======
      
>>>>>>> 1c0f9828
      // Execute script.
      FILE* stream = popen(commandline.str().c_str(), "r");
      if (stream == NULL)
      {
        throw std::runtime_error("Could not execute compile script.");
      }

      // Script produces one file per line. Last file is the shared library,
      // preceding files are temporary files that should be removed when the
      // library is unloaded.
      std::string files;
      char buf[1024];
<<<<<<< HEAD
      while (fgets(buf, 1024, stream) != NULL)
      {
        std::string line(buf);
        assert(*line.rbegin() == '\n');
        line.erase(line.size() - 1);
        // Check that reported file exists. If not, produce error message and
        // flush script output to the log.
        if (!mcrl2::utilities::file_exists(line))
=======
      while(!feof(stream))
      {        
        if(fgets(buf, sizeof(buf), stream) != NULL)
>>>>>>> 1c0f9828
        {
          std::string line(buf);
          assert(*line.rbegin() == '\n');
          line.erase(line.size() - 1);
          mCRL2log(mcrl2::log::debug, "uncompiled_library") << "  Read line: " << line;
          
          // Check that reported file exists. If not, produce error message and
          // flush script output to the log.
          if (!mcrl2::utilities::file_exists(line))
          {
            mCRL2log(mcrl2::log::error) << "Compile script " << m_compile_script << " produced unexpected output:\n";
            mCRL2log(mcrl2::log::error) << line << std::endl;
            while (fgets(buf, sizeof(buf), stream) != NULL)
            {
              mCRL2log(mcrl2::log::error) << std::string(buf);
            }
            pclose(stream);
            throw std::runtime_error("Compile script failed.");
          }
          m_tempfiles.push_back(line);
        }
        else if(ferror(stream) && errno == EINTR)
        {
            // On OSX, interrupts sometimes arrive during the call to read(), which
            // is called by fgets. If an interrupt arrives, we just ignore it
            // an clear the error status of the stream, and try again.
            mCRL2log(mcrl2::log::debug, "uncompiled_library") << "Reading was interrupted. Clearing error status and retrying" << std::endl;
            perror("Error according to errno");
            clearerr(stream);
        }
      }
      
      if (ferror(stream))
      {
        pclose(stream);
        throw std::runtime_error("There was a problem reading the output of the compile script.");
      }
      
      pclose(stream);

      m_filename = m_tempfiles.back();
    }

    void leave_files()
    {
      m_tempfiles.clear();
    }

    void cleanup() throw(std::runtime_error)
    {
      for(std::list<std::string>::iterator f = m_tempfiles.begin(); f != m_tempfiles.end(); ++f)
      {
        if (unlink((*f).c_str()))
        {
          std::stringstream s;
          s << "Could not remove file: " << *f;
          throw std::runtime_error(s.str());
        }
        else
        {
           mCRL2log(mcrl2::log::debug, "uncompiled_library") << "Temporary file '" << *f << "' deleted." << std::endl;
        }
      }
    }

    virtual ~uncompiled_library()
    {
#ifndef NDEBUG // In debug mode, the compiled rewriter has not been removed directly after loading, 
               // and we still have to remove it.
      try
      {
        cleanup();
      }
      catch (std::runtime_error &error)
      {
        mCRL2log(mcrl2::log::error) << "Could not cleanup temporary files: " << error.what() << std::endl;
      }
#endif
    }

};

#endif // __UNCOMPILED_LIBRARY_H<|MERGE_RESOLUTION|>--- conflicted
+++ resolved
@@ -46,11 +46,7 @@
     {
       std::stringstream commandline;
       commandline << '"' << m_compile_script << "\" " << filename << " " << " 2>&1";
-<<<<<<< HEAD
-
-=======
       
->>>>>>> 1c0f9828
       // Execute script.
       FILE* stream = popen(commandline.str().c_str(), "r");
       if (stream == NULL)
@@ -63,20 +59,9 @@
       // library is unloaded.
       std::string files;
       char buf[1024];
-<<<<<<< HEAD
-      while (fgets(buf, 1024, stream) != NULL)
-      {
-        std::string line(buf);
-        assert(*line.rbegin() == '\n');
-        line.erase(line.size() - 1);
-        // Check that reported file exists. If not, produce error message and
-        // flush script output to the log.
-        if (!mcrl2::utilities::file_exists(line))
-=======
       while(!feof(stream))
       {        
         if(fgets(buf, sizeof(buf), stream) != NULL)
->>>>>>> 1c0f9828
         {
           std::string line(buf);
           assert(*line.rbegin() == '\n');
