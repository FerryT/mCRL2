// Author(s): Wieger Wesselink
// Copyright: see the accompanying file COPYING or copy at
// https://svn.win.tue.nl/trac/MCRL2/browser/trunk/COPYING
//
// Distributed under the Boost Software License, Version 1.0.
// (See accompanying file LICENSE_1_0.txt or copy at
// http://www.boost.org/LICENSE_1_0.txt)
//
/// \file mcrl2/bes/boolean_expression.h
/// \brief add your file description here.

#ifndef MCRL2_BES_BOOLEAN_EXPRESSION_H
#define MCRL2_BES_BOOLEAN_EXPRESSION_H

#include <cassert>
#include <string>

#include <boost/utility/enable_if.hpp>
#include <boost/type_traits/is_base_of.hpp>

#include "mcrl2/atermpp/aterm_access.h"
#include "mcrl2/atermpp/aterm_appl.h"
#include "mcrl2/atermpp/set.h"
#include "mcrl2/atermpp/vector.h"
#include "mcrl2/utilities/detail/join.h"
#include "mcrl2/core/detail/constructors.h"
#include "mcrl2/core/detail/struct_core.h"
#include "mcrl2/core/detail/soundness_checks.h"
#include "mcrl2/core/detail/precedence.h"
#include "mcrl2/core/identifier_string.h"
#include "mcrl2/core/term_traits.h"
#include "mcrl2/core/print.h"
#include "mcrl2/utilities/text_utility.h"

namespace mcrl2
{

namespace bes
{

<<<<<<< HEAD
=======
template <typename T> std::string pp(const T& t);

>>>>>>> a907a07f
using namespace core::detail::precedences;

//--- start generated classes ---//
/// \brief A boolean expression
class boolean_expression: public atermpp::aterm_appl
{
  public:
    /// \brief Default constructor.
    boolean_expression()
      : atermpp::aterm_appl(core::detail::constructBooleanExpression())
    {}

    /// \brief Constructor.
    /// \param term A term
    boolean_expression(const atermpp::aterm_appl& term)
      : atermpp::aterm_appl(term)
    {
      assert(core::detail::check_rule_BooleanExpression(m_term));
    }
};

/// \brief list of boolean_expressions
typedef atermpp::term_list<boolean_expression> boolean_expression_list;

/// \brief vector of boolean_expressions
typedef atermpp::vector<boolean_expression>    boolean_expression_vector;


/// \brief The value true for boolean expressions
class true_: public boolean_expression
{
  public:
    /// \brief Default constructor.
    true_()
      : boolean_expression(core::detail::constructBooleanTrue())
    {}

    /// \brief Constructor.
    /// \param term A term
    true_(const atermpp::aterm_appl& term)
      : boolean_expression(term)
    {
      assert(core::detail::check_term_BooleanTrue(m_term));
    }
};

/// \brief Test for a true expression
/// \param t A term
/// \return True if it is a true expression
inline
bool is_true(const boolean_expression& t)
{
  return core::detail::gsIsBooleanTrue(t);
}


/// \brief The value false for boolean expressions
class false_: public boolean_expression
{
  public:
    /// \brief Default constructor.
    false_()
      : boolean_expression(core::detail::constructBooleanFalse())
    {}

    /// \brief Constructor.
    /// \param term A term
    false_(const atermpp::aterm_appl& term)
      : boolean_expression(term)
    {
      assert(core::detail::check_term_BooleanFalse(m_term));
    }
};

/// \brief Test for a false expression
/// \param t A term
/// \return True if it is a false expression
inline
bool is_false(const boolean_expression& t)
{
  return core::detail::gsIsBooleanFalse(t);
}


/// \brief The not operator for boolean expressions
class not_: public boolean_expression
{
  public:
    /// \brief Default constructor.
    not_()
      : boolean_expression(core::detail::constructBooleanNot())
    {}

    /// \brief Constructor.
    /// \param term A term
    not_(const atermpp::aterm_appl& term)
      : boolean_expression(term)
    {
      assert(core::detail::check_term_BooleanNot(m_term));
    }

    /// \brief Constructor.
    not_(const boolean_expression& operand)
      : boolean_expression(core::detail::gsMakeBooleanNot(operand))
    {}

    boolean_expression operand() const
    {
      return atermpp::arg1(*this);
    }
};

/// \brief Test for a not expression
/// \param t A term
/// \return True if it is a not expression
inline
bool is_not(const boolean_expression& t)
{
  return core::detail::gsIsBooleanNot(t);
}


/// \brief The and operator for boolean expressions
class and_: public boolean_expression
{
  public:
    /// \brief Default constructor.
    and_()
      : boolean_expression(core::detail::constructBooleanAnd())
    {}

    /// \brief Constructor.
    /// \param term A term
    and_(const atermpp::aterm_appl& term)
      : boolean_expression(term)
    {
      assert(core::detail::check_term_BooleanAnd(m_term));
    }

    /// \brief Constructor.
    and_(const boolean_expression& left, const boolean_expression& right)
      : boolean_expression(core::detail::gsMakeBooleanAnd(left, right))
    {}

    boolean_expression left() const
    {
      return atermpp::arg1(*this);
    }

    boolean_expression right() const
    {
      return atermpp::arg2(*this);
    }
};

/// \brief Test for a and expression
/// \param t A term
/// \return True if it is a and expression
inline
bool is_and(const boolean_expression& t)
{
  return core::detail::gsIsBooleanAnd(t);
}


/// \brief The or operator for boolean expressions
class or_: public boolean_expression
{
  public:
    /// \brief Default constructor.
    or_()
      : boolean_expression(core::detail::constructBooleanOr())
    {}

    /// \brief Constructor.
    /// \param term A term
    or_(const atermpp::aterm_appl& term)
      : boolean_expression(term)
    {
      assert(core::detail::check_term_BooleanOr(m_term));
    }

    /// \brief Constructor.
    or_(const boolean_expression& left, const boolean_expression& right)
      : boolean_expression(core::detail::gsMakeBooleanOr(left, right))
    {}

    boolean_expression left() const
    {
      return atermpp::arg1(*this);
    }

    boolean_expression right() const
    {
      return atermpp::arg2(*this);
    }
};

/// \brief Test for a or expression
/// \param t A term
/// \return True if it is a or expression
inline
bool is_or(const boolean_expression& t)
{
  return core::detail::gsIsBooleanOr(t);
}


/// \brief The implication operator for boolean expressions
class imp: public boolean_expression
{
  public:
    /// \brief Default constructor.
    imp()
      : boolean_expression(core::detail::constructBooleanImp())
    {}

    /// \brief Constructor.
    /// \param term A term
    imp(const atermpp::aterm_appl& term)
      : boolean_expression(term)
    {
      assert(core::detail::check_term_BooleanImp(m_term));
    }

    /// \brief Constructor.
    imp(const boolean_expression& left, const boolean_expression& right)
      : boolean_expression(core::detail::gsMakeBooleanImp(left, right))
    {}

    boolean_expression left() const
    {
      return atermpp::arg1(*this);
    }

    boolean_expression right() const
    {
      return atermpp::arg2(*this);
    }
};

/// \brief Test for a imp expression
/// \param t A term
/// \return True if it is a imp expression
inline
bool is_imp(const boolean_expression& t)
{
  return core::detail::gsIsBooleanImp(t);
}


/// \brief A boolean variable
class boolean_variable: public boolean_expression
{
  public:
    /// \brief Default constructor.
    boolean_variable()
      : boolean_expression(core::detail::constructBooleanVariable())
    {}

    /// \brief Constructor.
    /// \param term A term
    boolean_variable(const atermpp::aterm_appl& term)
      : boolean_expression(term)
    {
      assert(core::detail::check_term_BooleanVariable(m_term));
    }

    /// \brief Constructor.
    boolean_variable(const core::identifier_string& name)
      : boolean_expression(core::detail::gsMakeBooleanVariable(name))
    {}

    /// \brief Constructor.
    boolean_variable(const std::string& name)
      : boolean_expression(core::detail::gsMakeBooleanVariable(core::identifier_string(name)))
    {}

    core::identifier_string name() const
    {
      return atermpp::arg1(*this);
    }
};

/// \brief Test for a boolean_variable expression
/// \param t A term
/// \return True if it is a boolean_variable expression
inline
bool is_boolean_variable(const boolean_expression& t)
{
  return core::detail::gsIsBooleanVariable(t);
}

//--- end generated classes ---//

// From the documentation:
// The "!" operator has the highest priority, followed by "&&" and "||", followed by "=>".
// The infix operators "&&", "||" and "=>" associate to the right.
/// \brief Returns the precedence of boolean expressions
// N.B. The is_base_of construction is needed to make sure that the precedence also works on
// classes of type 'and_', 'or_' and 'imp'.
inline
int precedence(const boolean_expression& x)
{
<<<<<<< HEAD
  if (is_imp(x)) 
  {
    return 1;
  }
  else if (is_and(x) || is_or(x)) 
  {
    return 2;
  }
  else if (is_not(x)) 
  {
    return 3;
  }
=======
  if (is_imp(x))
  {
    return 2;
  }
  else if (is_or(x))
  {
    return 3;
  }
  else if (is_and(x))
  {
    return 4;
  }
  else if (is_not(x))
  {
    return 5;
  }
>>>>>>> a907a07f
  return core::detail::precedences::max_precedence;
}

// TODO: is there a cleaner way to make the precedence function work for derived classes like and_ ?
inline int precedence(const imp& x) { return precedence(static_cast<const boolean_expression&>(x)); }
inline int precedence(const and_& x) { return precedence(static_cast<const boolean_expression&>(x)); }
inline int precedence(const or_& x) { return precedence(static_cast<const boolean_expression&>(x)); }
inline int precedence(const not_& x) { return precedence(static_cast<const boolean_expression&>(x)); }

/// \brief Returns true if the operations have the same precedence, but are different
inline
bool is_same_different_precedence(const and_&, const boolean_expression& x)
{
  return is_or(x);
}

/// \brief Returns true if the operations have the same precedence, but are different
inline
bool is_same_different_precedence(const or_&, const boolean_expression& x)
{
  return is_and(x);
}

namespace accessors
{
inline
boolean_expression left(boolean_expression const& e)
{
  assert(is_and(e) || is_or(e) || is_imp(e));
  return atermpp::arg1(e);
}

inline
boolean_expression right(boolean_expression const& e)
{
  assert(is_and(e) || is_or(e) || is_imp(e));
  return atermpp::arg2(e);
}

} // namespace accessors

/// \brief Returns true if the term t is a boolean expression
/// \param t A boolean expression
/// \return True if the term t is a boolean expression
inline
bool is_boolean_expression(atermpp::aterm_appl t)
{
  // TODO: this code should be generated
  return
    core::detail::gsIsBooleanTrue(t) ||
    core::detail::gsIsBooleanFalse(t) ||
    core::detail::gsIsBooleanVariable(t) ||
    core::detail::gsIsBooleanNot(t) ||
    core::detail::gsIsBooleanAnd(t) ||
    core::detail::gsIsBooleanOr(t) ||
    core::detail::gsIsBooleanImp(t)
    ;
}

} // namespace bes

} // namespace mcrl2

namespace mcrl2
{

namespace core
{

/// \brief Contains type information for boolean expressions
template <>
struct term_traits<bes::boolean_expression>
{
  /// The term type
  typedef bes::boolean_expression term_type;

  /// \brief The variable type
  typedef bes::boolean_variable variable_type;

  /// \brief The string type
  typedef core::identifier_string string_type;

  /// \brief The value true
  /// \return The value true
  static inline
  term_type true_()
  {
    return atermpp::aterm_appl(core::detail::gsMakeBooleanTrue());
  }

  /// \brief The value false
  /// \return The value false
  static inline
  term_type false_()
  {
    return atermpp::aterm_appl(core::detail::gsMakeBooleanFalse());
  }

  /// \brief Operator not
  /// \param p A term
  /// \return Operator not applied to p
  static inline
  term_type not_(term_type p)
  {
    return atermpp::aterm_appl(core::detail::gsMakeBooleanNot(p));
  }

  /// \brief Operator and
  /// \param p A term
  /// \param q A term
  /// \return Operator and applied to p and q
  static inline
  term_type and_(term_type p, term_type q)
  {
    return atermpp::aterm_appl(core::detail::gsMakeBooleanAnd(p, q));
  }

  /// \brief Operator or
  /// \param p A term
  /// \param q A term
  /// \return Operator or applied to p and q
  static inline
  term_type or_(term_type p, term_type q)
  {
    return atermpp::aterm_appl(core::detail::gsMakeBooleanOr(p, q));
  }

  /// \brief Implication
  /// \param p A term
  /// \param q A term
  /// \return Implication applied to p and q
  static inline
  term_type imp(term_type p, term_type q)
  {
    return atermpp::aterm_appl(core::detail::gsMakeBooleanImp(p, q));
  }

  /// \brief Test for value true
  /// \param t A term
  /// \return True if the term has the value true
  static inline
  bool is_true(term_type t)
  {
    return core::detail::gsIsBooleanTrue(t);
  }

  /// \brief Test for value false
  /// \param t A term
  /// \return True if the term has the value false
  static inline
  bool is_false(term_type t)
  {
    return core::detail::gsIsBooleanFalse(t);
  }

  /// \brief Test for operator not
  /// \param t A term
  /// \return True if the term is of type and
  static inline
  bool is_not(term_type t)
  {
    return core::detail::gsIsBooleanNot(t);
  }

  /// \brief Test for operator and
  /// \param t A term
  /// \return True if the term is of type and
  static inline
  bool is_and(term_type t)
  {
    return core::detail::gsIsBooleanAnd(t);
  }

  /// \brief Test for operator or
  /// \param t A term
  /// \return True if the term is of type or
  static inline
  bool is_or(term_type t)
  {
    return core::detail::gsIsBooleanOr(t);
  }

  /// \brief Test for implication
  /// \param t A term
  /// \return True if the term is an implication
  static inline
  bool is_imp(term_type t)
  {
    return core::detail::gsIsBooleanImp(t);
  }

  /// \brief Test for boolean variable
  /// \param t A term
  /// \return True if the term is a boolean variable
  static inline
  bool is_variable(term_type t)
  {
    return core::detail::gsIsBooleanVariable(t);
  }

  /// \brief Test for propositional variable
  /// \param t A term
  /// \return True if the term is a propositional variable
  static inline
  bool is_prop_var(term_type t)
  {
    return is_variable(t);
  }

  /// \brief Returns the argument of a term of type not
  /// \param t A term
  /// \return The requested argument
  static inline
  term_type arg(term_type t)
  {
    assert(is_not(t));
    return atermpp::arg1(t);
  }

  /// \brief Returns the left argument of a term of type and, or or imp
  /// \param t A term
  /// \return The left argument of the term
  static inline
  term_type left(term_type t)
  {
    assert(is_and(t) || is_or(t) || is_imp(t));
    return atermpp::arg1(t);
  }

  /// \brief Returns the right argument of a term of type and, or or imp
  /// \param t A term
  /// \return The right argument of the term
  static inline
  term_type right(term_type t)
  {
    assert(is_and(t) || is_or(t) || is_imp(t));
    return atermpp::arg2(t);
  }

  /// \brief Returns the name of a boolean variable
  /// \param t A term
  /// \return The name of the boolean variable
  static inline
  string_type name(term_type t)
  {
    assert(is_variable(t));
    return atermpp::arg1(t);
  }

  /// \brief Conversion from variable to term
  /// \param v A variable
  /// \returns The converted variable
  static inline
  term_type variable2term(variable_type v)
  {
    return v;
  }

  /// \brief Conversion from term to variable
  /// \param t a term
  /// \returns The converted term
  static inline
  variable_type term2variable(term_type t)
  {
    return t;
  }

  /// \brief Pretty print function
  /// \param t A term
  /// \return Returns a pretty print representation of the term
  static inline
  std::string pp(term_type t)
  {
    return bes::pp(t);
  }
};

} // namespace core

} // namespace mcrl2

namespace mcrl2
{

namespace bes
{

/// \brief Returns or applied to the sequence of boolean expressions [first, last)
/// \param first Start of a sequence of boolean expressions
/// \param last End of a sequence of of boolean expressions
/// \return Or applied to the sequence of boolean expressions [first, last)
template <typename FwdIt>
inline
boolean_expression join_or(FwdIt first, FwdIt last)
{
  typedef core::term_traits<boolean_expression> tr;
  return utilities::detail::join(first, last, tr::or_, tr::false_());
}

/// \brief Returns and applied to the sequence of boolean expressions [first, last)
/// \param first Start of a sequence of boolean expressions
/// \param last End of a sequence of of boolean expressions
/// \return And applied to the sequence of boolean expressions [first, last)
template <typename FwdIt>
inline
boolean_expression join_and(FwdIt first, FwdIt last)
{
  typedef core::term_traits<boolean_expression> tr;
  return utilities::detail::join(first, last, tr::and_, tr::true_());
}

inline bool
operator<(const boolean_expression& x, const boolean_expression& y)
{
  return ATermAppl(x) < ATermAppl(y);
}

/// \brief Splits a disjunction into a sequence of operands
/// Given a boolean expression of the form p1 || p2 || .... || pn, this will yield a
/// set of the form { p1, p2, ..., pn }, assuming that pi does not have a || as main
/// function symbol.
/// \param expr A boolean expression
/// \return A sequence of operands
inline
atermpp::set<boolean_expression> split_or(const boolean_expression& expr)
{
  using namespace accessors;
  atermpp::set<boolean_expression> result;
  utilities::detail::split(expr, std::insert_iterator<atermpp::set<boolean_expression> >(result, result.begin()), is_or, left, right);
  return result;
}

/// \brief Splits a conjunction into a sequence of operands
/// Given a boolean expression of the form p1 && p2 && .... && pn, this will yield a
/// set of the form { p1, p2, ..., pn }, assuming that pi does not have a && as main
/// function symbol.
/// \param expr A boolean expression
/// \return A sequence of operands
inline
atermpp::set<boolean_expression> split_and(const boolean_expression& expr)
{
  using namespace accessors;
  atermpp::set<boolean_expression> result;
  utilities::detail::split(expr, std::insert_iterator<atermpp::set<boolean_expression> >(result, result.begin()), is_and, left, right);
  return result;
}

} // namespace bes

} // namespace mcrl2

#endif // MCRL2_BES_BOOLEAN_EXPRESSION_H<|MERGE_RESOLUTION|>--- conflicted
+++ resolved
@@ -38,11 +38,8 @@
 namespace bes
 {
 
-<<<<<<< HEAD
-=======
 template <typename T> std::string pp(const T& t);
 
->>>>>>> a907a07f
 using namespace core::detail::precedences;
 
 //--- start generated classes ---//
@@ -347,28 +344,14 @@
 inline
 int precedence(const boolean_expression& x)
 {
-<<<<<<< HEAD
-  if (is_imp(x)) 
-  {
-    return 1;
-  }
-  else if (is_and(x) || is_or(x)) 
+  if (is_imp(x))
   {
     return 2;
   }
-  else if (is_not(x)) 
+  else if (is_or(x))
   {
     return 3;
   }
-=======
-  if (is_imp(x))
-  {
-    return 2;
-  }
-  else if (is_or(x))
-  {
-    return 3;
-  }
   else if (is_and(x))
   {
     return 4;
@@ -377,7 +360,6 @@
   {
     return 5;
   }
->>>>>>> a907a07f
   return core::detail::precedences::max_precedence;
 }
 
