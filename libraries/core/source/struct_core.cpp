// Author(s): Aad Mathijssen
// Copyright: see the accompanying file COPYING or copy at
// https://svn.win.tue.nl/trac/MCRL2/browser/trunk/COPYING
//
// Distributed under the Boost Software License, Version 1.0.
// (See accompanying file LICENSE_1_0.txt or copy at
// http://www.boost.org/LICENSE_1_0.txt)
//
/// \file struct_core.cpp

#include <string.h>
#include <stdlib.h>
#include <assert.h>
#include <limits.h>

#include "mcrl2/aterm/aterm_ext.h"
#include "mcrl2/utilities/detail/memory_utility.h"
#include "mcrl2/core/detail/struct_core.h"
#include "mcrl2/utilities/logger.h"
#include "mcrl2/utilities/numeric_string.h"

using namespace mcrl2::core;

namespace mcrl2
{
namespace core
{
namespace detail
{

ATermAppl gsFreshString2ATermAppl(const char* s, ATerm Term, bool TryNoSuffix)
{
  bool found = false;
  ATermAppl NewTerm = gsString2ATermAppl(s);
  if (TryNoSuffix)
  {
    //try "s"
    found = !gsOccurs((ATerm) NewTerm, Term);
  }
  if (!found)
  {
    //find "sk" that does not occur in Term
<<<<<<< HEAD
    char* Name = (char*) malloc((strlen(s)+utilities::NrOfChars(INT_MAX)+1)*sizeof(char));
=======
>>>>>>> a907a07f
    for (int i = 0; i < INT_MAX && !found; i++)
    {
      std::stringstream Name;
      Name << s << i;
      NewTerm = gsString2ATermAppl(Name.str().c_str());
      found = !gsOccurs((ATerm) NewTerm, Term);
    }
  }
  if (found)
  {
    return NewTerm;
  }
  else
  {
    //there is no fresh ATermAppl "si", with 0 <= i < INT_MAX
    mCRL2log(log::error) << "cannot generate fresh ATermAppl with prefix " << s << std::endl;
    return NULL;
  }
}

ATermAppl gsSortMultAct(ATermAppl MultAct)
{
  assert(gsIsMultAct(MultAct));
  ATermList l = ATLgetArgument(MultAct,0);
  size_t len = ATgetLength(l);

  MCRL2_SYSTEM_SPECIFIC_ALLOCA(acts,ATerm,len);
  for (size_t i=0; !ATisEmpty(l); l=ATgetNext(l),i++)
  {
    acts[i] = ATgetFirst(l);
  }
  //l is empty

  for (size_t i=1; i<len; i++)
  {
    size_t j = i;
    // XXX comparison is fast but does not define a unique result (i.e. the
    // result is dependent on the specific run of a program)
    while (acts[j] < acts[j-1])
    {
      ATerm t = acts[j];
      acts[j] = acts[j-1];
      acts[j-1] = t;
    }
  }

  //l is empty
  for (size_t i=0; i<len; i++)
  {
    l = ATinsert(l,acts[len-i-1]);
  }
  return gsMakeMultAct(l);
}

} //namespace detail
}   //namespace core
}    //namespace mcrl2<|MERGE_RESOLUTION|>--- conflicted
+++ resolved
@@ -40,10 +40,6 @@
   if (!found)
   {
     //find "sk" that does not occur in Term
-<<<<<<< HEAD
-    char* Name = (char*) malloc((strlen(s)+utilities::NrOfChars(INT_MAX)+1)*sizeof(char));
-=======
->>>>>>> a907a07f
     for (int i = 0; i < INT_MAX && !found; i++)
     {
       std::stringstream Name;
