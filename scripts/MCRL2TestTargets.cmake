# Authors: Frank Stappers
# Copyright: see the accompanying file COPYING or copy at
# https://svn.win.tue.nl/trac/MCRL2/browser/trunk/COPYING
#
# Distributed under the Boost Software License, Version 1.0.
# (See accompanying file LICENSE_1_0.txt or copy at
# http://www.boost.org/LICENSE_1_0.txt)

##---------------------------------------------------
## File for generating test targets
##---------------------------------------------------

##---------------------------------------------------
## Make tests
##---------------------------------------------------

## Set properties for testing
set(MCRL2_TEST_LABEL "rev.${MCRL2_VERSION}-${CMAKE_BUILD_TYPE}")

option(MCRL2_SKIP_LONG_TESTS "Disable execution of tests that take a long time to complete" OFF)
message(STATUS "MCRL2_SKIP_LONG_TESTS: ${MCRL2_SKIP_LONG_TESTS}")
mark_as_advanced(MCRL2_SKIP_LONG_TESTS)

if(MCRL2_SKIP_LONG_TESTS)
  set(CMAKE_CXX_FLAGS "${CMAKE_CXX_FLAGS} -DMCRL2_SKIP_LONG_TESTS")
endif(MCRL2_SKIP_LONG_TESTS)

option(MCRL2_ENABLE_TEST_TARGETS "Enable/disable creation of test targets" OFF)
message(STATUS "MCRL2_ENABLE_TEST_TARGETS: ${MCRL2_ENABLE_TEST_TARGETS}" )

option(MCRL2_ENABLE_RELEASE_TEST_TARGETS "Enable/disable creation of test targets for toolset release" OFF)
message(STATUS "MCRL2_ENABLE_RELEASE_TEST_TARGETS: ${MCRL2_ENABLE_RELEASE_TEST_TARGETS}" )

ENABLE_TESTING()
configure_file( "${CMAKE_CURRENT_SOURCE_DIR}/CTestCustom.cmake.in" "${CMAKE_CURRENT_BINARY_DIR}/CTestCustom.cmake" )

  # Define macro for build_and_run_test_targets
  # This method compiles tests when invoked
  macro( build_and_run_test_target TARGET )
    if(NOT CMAKE_CFG_INTDIR STREQUAL ".")
      set(_configuration --build-config "$<CONFIGURATION>")
    endif()
    ADD_TEST(NAME "${TARGET}" COMMAND ${CMAKE_CTEST_COMMAND}
     --build-and-test
     "${CMAKE_CURRENT_SOURCE_DIR}"
     "${CMAKE_CURRENT_BINARY_DIR}"
     --build-noclean
     --build-nocmake
     --build-generator "${CMAKE_GENERATOR}"
     --build-makeprogram "${CMAKE_MAKE_PROGRAM}"
     --build-exe-dir "${CMAKE_RUNTIME_OUTPUT_DIRECTORY}"
     --build-target "${TARGET}"
     --build-project "${PROJECT_NAME}"
     ${_configuration}
     --test-command "${TARGET}"
    )
    set_tests_properties("${TARGET}" PROPERTIES LABELS "${MCRL2_TEST_LABEL}")
  endmacro( build_and_run_test_target TARGET )

  add_subdirectory( libraries/lps/test)
  add_subdirectory( libraries/bes/test)
  add_subdirectory( libraries/pbes/test)
  add_subdirectory( libraries/lts/test)
  add_subdirectory( libraries/data/test)
  add_subdirectory( libraries/core/test)
  add_subdirectory( libraries/utilities/test)
  add_subdirectory( libraries/process/test )
  add_subdirectory( libraries/atermpp/test )
  add_subdirectory( libraries/trace/test )
  add_subdirectory( libraries/modal_formula/test )

##---------------------------------------------------
## Experimental tool dependencies
##---------------------------------------------------

option(MCRL2_ENABLE_TEST_COMPILED_EXAMPLES "Enable/disable testing of compiled tool examples" OFF)
message(STATUS "MCRL2_ENABLE_TEST_COMPILED_EXAMPLES: ${MCRL2_ENABLE_TEST_COMPILED_EXAMPLES}" )

  macro( build_and_run_test_example_target TARGET )
    if(NOT CMAKE_CFG_INTDIR STREQUAL ".")
      set(_configuration --build-config "$<CONFIGURATION>")
    endif()
    if(${ARGC} GREATER 1)
      set(_command "${TARGET}" "${ARGN}")
    else()
      set(_command "${TARGET}")
    endif()
    if(MCRL2_ENABLE_TEST_COMPILED_EXAMPLES)
      ADD_TEST(NAME "${TARGET}" COMMAND ${CMAKE_CTEST_COMMAND}
       --build-and-test
       "${CMAKE_CURRENT_SOURCE_DIR}"
       "${CMAKE_CURRENT_BINARY_DIR}"
       --build-noclean
       --build-nocmake
       --build-generator "${CMAKE_GENERATOR}"
       --build-target "${TARGET}"
       --build-makeprogram "${CMAKE_MAKE_PROGRAM}"
       --build-exe-dir "${CMAKE_RUNTIME_OUTPUT_DIRECTORY}"
       ${_configuration}
       --test-command ${_command}
      )
      set_tests_properties("${TARGET}" PROPERTIES LABELS "${MCRL2_TEST_LABEL}")
    endif(MCRL2_ENABLE_TEST_COMPILED_EXAMPLES)	
  endmacro( build_and_run_test_example_target TARGET )

  add_subdirectory( libraries/atermpp/example)
  add_subdirectory( libraries/data/example)
  add_subdirectory( libraries/lps/example)
  add_subdirectory( libraries/utilities/example )
  add_subdirectory( libraries/pbes/example)
  add_subdirectory( libraries/bes/example)

if( MCRL2_ENABLE_TEST_TARGETS )
   add_subdirectory( tools/lpsparunfold/test )
endif( MCRL2_ENABLE_TEST_TARGETS )

##---------------------------------------
## Tool tests
##---------------------------------------

<<<<<<< HEAD

  #-------------
  # abp.mcrl2
  #-------------

  # Conversion tools
  set(testdir "${CMAKE_CURRENT_BINARY_DIR}/mcrl2-testoutput")
  file( REMOVE_RECURSE ${testdir} )
  file( MAKE_DIRECTORY ${testdir} )
  add_test(NAME mcrl22lps_version COMMAND mcrl22lps --version)
  add_test(NAME mcrl22lps_abp COMMAND mcrl22lps -v -D ${CMAKE_SOURCE_DIR}/examples/academic/abp/abp.mcrl2 ${testdir}/abp.lps)
  add_test(NAME lpsinfo_abp COMMAND lpsinfo ${testdir}/abp.lps)
  set_tests_properties( lpsinfo_abp PROPERTIES DEPENDS mcrl22lps_abp )
  add_test(NAME lpsconstelm_abp COMMAND lpsconstelm -v ${testdir}/abp.lps ${testdir}/abp_celm.lps)
  set_tests_properties( lpsconstelm_abp PROPERTIES DEPENDS mcrl22lps_abp )
  add_test(NAME lpsparelm_abp COMMAND lpsparelm -v ${testdir}/abp_celm.lps ${testdir}/abp_celm_pelm.lps)
  set_tests_properties( lpsparelm_abp PROPERTIES DEPENDS lpsconstelm_abp )
  add_test(NAME lpssuminst_abp COMMAND lpssuminst -v ${testdir}/abp_celm_pelm.lps ${testdir}/abp_celm_pelm_sinst.lps)
  set_tests_properties( lpssuminst_abp PROPERTIES DEPENDS lpsparelm_abp )
  add_test(NAME lps2lts_abp COMMAND lps2lts -v ${testdir}/abp_celm_pelm_sinst.lps ${testdir}/abp_celm_pelm_sinst.aut  )
  set_tests_properties( lps2lts_abp PROPERTIES DEPENDS lpssuminst_abp )
  add_test(NAME lps2lts_abp_fsm COMMAND lps2lts -v ${testdir}/abp_celm_pelm_sinst.lps ${testdir}/abp_celm_pelm_sinst.fsm  )
  set_tests_properties( lps2lts_abp_fsm PROPERTIES DEPENDS lpssuminst_abp )
  add_test(NAME lps2lts_abp_dot COMMAND lps2lts -v ${testdir}/abp_celm_pelm_sinst.lps ${testdir}/abp_celm_pelm_sinst.dot  )
  set_tests_properties( lps2lts_abp_dot PROPERTIES DEPENDS lpssuminst_abp )
  add_test(NAME lps2lts_abp_lts COMMAND lps2lts -v ${testdir}/abp_celm_pelm_sinst.lps ${testdir}/abp_celm_pelm_sinst.lts  )
  set_tests_properties( lps2lts_abp_lts PROPERTIES DEPENDS lpssuminst_abp )
  add_test(NAME ltsinfo_abp COMMAND ltsinfo ${testdir}/abp_celm_pelm_sinst.aut )
  set_tests_properties( ltsinfo_abp PROPERTIES DEPENDS lps2lts_abp )
  add_test(NAME ltsinfo_abp_fsm COMMAND ltsinfo ${testdir}/abp_celm_pelm_sinst.fsm )
  set_tests_properties( ltsinfo_abp_fsm PROPERTIES DEPENDS lps2lts_abp_fsm )
  add_test(NAME ltsinfo_abp_lts COMMAND ltsinfo ${testdir}/abp_celm_pelm_sinst.lts )
  set_tests_properties( ltsinfo_abp_lts PROPERTIES DEPENDS lps2lts_abp_lts )
  add_test(NAME lps2pbes_abp COMMAND lps2pbes -v -f${CMAKE_SOURCE_DIR}/examples/modal-formulas/nodeadlock.mcf ${testdir}/abp_celm_pelm_sinst.lps ${testdir}/abp_celm_pelm_sinst.pbes)
  set_tests_properties( lps2pbes_abp PROPERTIES DEPENDS lpssuminst_abp )
  add_test(NAME pbes2bool_abp COMMAND pbes2bool -v ${testdir}/abp_celm_pelm_sinst.pbes)
  set_tests_properties( pbes2bool_abp PROPERTIES DEPENDS lps2pbes_abp )
  add_test(NAME tracepp_test COMMAND tracepp ${CMAKE_SOURCE_DIR}/examples/industrial/garage/movie.trc ${testdir}/movie.txt )
  add_test(NAME lts2lps_test COMMAND lts2lps ${testdir}/abp_celm_pelm_sinst.lts ${testdir}/abp_celm_pelm_sinst_lts.mcrl2)
  set_tests_properties( lts2lps_test PROPERTIES DEPENDS lps2lts_abp_lts )
  add_test(NAME ltsconvert_bisim_test COMMAND ltsconvert -ebisim ${testdir}/abp_celm_pelm_sinst.lts ${testdir}/abp_celm_pelm_sinst_bisim.aut)
  set_tests_properties( ltsconvert_bisim_test PROPERTIES DEPENDS lps2lts_abp_lts )

  if( MCRL2_ENABLE_EXPERIMENTAL )
    add_test(NAME pbesinst_abp COMMAND pbesinst -v ${testdir}/abp_celm_pelm_sinst.pbes ${testdir}/abp_celm_pelm_sinst_pinst.pbes)
    set_tests_properties( pbesinst_abp PROPERTIES DEPENDS lps2pbes_abp )
  endif( MCRL2_ENABLE_EXPERIMENTAL )

  # Documentation tests
  if (MCRL2_MAN_PAGES)
    add_test(NAME mcrl22lps_generate-man-page COMMAND mcrl22lps --generate-man-page)
    set_tests_properties(
      mcrl22lps_generate-man-page
    PROPERTIES
      LABELS "${MCRL2_TEST_LABEL}"
    )
  endif(MCRL2_MAN_PAGES)
  add_test(NAME mcrl22lps_generate-xml COMMAND mcrl22lps --generate-xml)


=======
# Documentation tests
if (MCRL2_MAN_PAGES)
  add_test(NAME mcrl22lps_generate-man-page COMMAND mcrl22lps --generate-man-page)
>>>>>>> 23620a89
  set_tests_properties(
    mcrl22lps_generate-man-page
  PROPERTIES
    LABELS "${MCRL2_TEST_LABEL}"
  )
endif(MCRL2_MAN_PAGES)
add_test(NAME mcrl22lps_generate-xml COMMAND mcrl22lps --generate-xml)

##---------------------------------------
## Tool release tests
##---------------------------------------
include(${CMAKE_SOURCE_DIR}/scripts/GenerateReleaseToolTests.cmake)

# Usage run_release_tests( "/path/to/mcrl2file" "list of tests to disable" )
run_release_tests( "${CMAKE_SOURCE_DIR}/examples/academic/abp/abp.mcrl2" "")

if( MCRL2_ENABLE_RELEASE_TEST_TARGETS )
 run_release_tests( "${CMAKE_SOURCE_DIR}/examples/language/tau.mcrl2"				 "lts2lps;lts2pbes")  #txt2lps, because LTS contains a "Terminate" actions, which is not declared in "tau.mcrl2". Applies to aut, dot, fsm
 run_release_tests( "${CMAKE_SOURCE_DIR}/examples/language/small2.mcrl2"			 "lpsparunfold")  #Lps has no process parameters
 run_release_tests( "${CMAKE_SOURCE_DIR}/examples/language/upcast.mcrl2"			 "lpsparunfold")  #Lps has no process parameters
 run_release_tests( "${CMAKE_SOURCE_DIR}/examples/language/list.mcrl2"				 "")
 run_release_tests( "${CMAKE_SOURCE_DIR}/examples/language/funccomp.mcrl2"		 "lpsparunfold") # rinner + lpsconfcheck, lpsinvelm = SEGFAULT
 run_release_tests( "${CMAKE_SOURCE_DIR}/examples/language/struct.mcrl2"			 "lpsparunfold") #Lps has no process parameters
 run_release_tests( "${CMAKE_SOURCE_DIR}/examples/language/forall.mcrl2"			 "lpsparunfold") #Lps has no process parameters
 run_release_tests( "${CMAKE_SOURCE_DIR}/examples/language/exists.mcrl2"			 "lpsparunfold") #Lps has no process parameters
 run_release_tests( "${CMAKE_SOURCE_DIR}/examples/language/small3.mcrl2"			 "lpsparunfold")  #Lps has no process parameters
 run_release_tests( "${CMAKE_SOURCE_DIR}/examples/language/par.mcrl2"				 "lts2lps;lts2pbes")  #txt2lps, because LTS contains a "Terminate" actions, which is not declared in "tau.mcrl2". Applies to aut, dot, fsm
 run_release_tests( "${CMAKE_SOURCE_DIR}/examples/language/time.mcrl2"				 "lpsparunfold;lpsrealelm")
 run_release_tests( "${CMAKE_SOURCE_DIR}/examples/language/delta0.mcrl2"			 "lpsparunfold")
 run_release_tests( "${CMAKE_SOURCE_DIR}/examples/language/sets_bags.mcrl2"	 "lpsbinary;lts2lps;lts2pbes;lps2lts;ltsinfo;ltsconvert;ltscompare;pbes2bool;pbes2bes;pbesinst;besconvert;bespp;besinfo;txt2bes;bessolve;pbespgsolve") #lps2lts and pbes2bool because they cause timeouts on most platforms, ltsinfo, ltsconvert and ltscompare because they depend on the lts.
 run_release_tests( "${CMAKE_SOURCE_DIR}/examples/language/delta.mcrl2"			 "lpsparunfold")
 run_release_tests( "${CMAKE_SOURCE_DIR}/examples/language/rational.mcrl2"		 "pbes2bool;pbesrewr;lts2lps;besinfo;bespp;lpsbinary;pbes2bes;besconvert;bessolve;pbesinst;lts2pbes;pbespgsolve;txt2bes;lpsrealelm;lps2lts;ltsinfo;ltsconvert;ltscompare")
 run_release_tests( "${CMAKE_SOURCE_DIR}/examples/language/lambda.mcrl2"			 "lpsparunfold")
 run_release_tests( "${CMAKE_SOURCE_DIR}/examples/language/divide2_10.mcrl2" "lpsbinary;lpsrealelm")

endif( MCRL2_ENABLE_RELEASE_TEST_TARGETS )


# Random test generation
option(MCRL2_ENABLE_RANDOM_TEST_TARGETS "Enable/disable random test generation" OFF)
message(STATUS "MCRL2_ENABLE_RANDOM_TEST_TARGETS: ${MCRL2_ENABLE_RANDOM_TEST_TARGETS}" )

if( MCRL2_ENABLE_RANDOM_TEST_TARGETS AND PYTHONINTERP_FOUND )
  include(${CMAKE_SOURCE_DIR}/scripts/GenerateRandomTests.cmake)
endif( MCRL2_ENABLE_RANDOM_TEST_TARGETS AND PYTHONINTERP_FOUND )

include(CTest)

##---------------------------------------------------
## Header tests
##---------------------------------------------------
option(MCRL2_COMPILE_HEADER_TESTS "Enable/disable compile of library headers" OFF)
message(STATUS "MCRL2_COMPILE_HEADER_TESTS: ${MCRL2_COMPILE_HEADER_TESTS}" )
if(MCRL2_COMPILE_HEADER_TESTS)
  add_subdirectory( build/testing )
endif( MCRL2_COMPILE_HEADER_TESTS)
<|MERGE_RESOLUTION|>--- conflicted
+++ resolved
@@ -118,72 +118,9 @@
 ## Tool tests
 ##---------------------------------------
 
-<<<<<<< HEAD
-
-  #-------------
-  # abp.mcrl2
-  #-------------
-
-  # Conversion tools
-  set(testdir "${CMAKE_CURRENT_BINARY_DIR}/mcrl2-testoutput")
-  file( REMOVE_RECURSE ${testdir} )
-  file( MAKE_DIRECTORY ${testdir} )
-  add_test(NAME mcrl22lps_version COMMAND mcrl22lps --version)
-  add_test(NAME mcrl22lps_abp COMMAND mcrl22lps -v -D ${CMAKE_SOURCE_DIR}/examples/academic/abp/abp.mcrl2 ${testdir}/abp.lps)
-  add_test(NAME lpsinfo_abp COMMAND lpsinfo ${testdir}/abp.lps)
-  set_tests_properties( lpsinfo_abp PROPERTIES DEPENDS mcrl22lps_abp )
-  add_test(NAME lpsconstelm_abp COMMAND lpsconstelm -v ${testdir}/abp.lps ${testdir}/abp_celm.lps)
-  set_tests_properties( lpsconstelm_abp PROPERTIES DEPENDS mcrl22lps_abp )
-  add_test(NAME lpsparelm_abp COMMAND lpsparelm -v ${testdir}/abp_celm.lps ${testdir}/abp_celm_pelm.lps)
-  set_tests_properties( lpsparelm_abp PROPERTIES DEPENDS lpsconstelm_abp )
-  add_test(NAME lpssuminst_abp COMMAND lpssuminst -v ${testdir}/abp_celm_pelm.lps ${testdir}/abp_celm_pelm_sinst.lps)
-  set_tests_properties( lpssuminst_abp PROPERTIES DEPENDS lpsparelm_abp )
-  add_test(NAME lps2lts_abp COMMAND lps2lts -v ${testdir}/abp_celm_pelm_sinst.lps ${testdir}/abp_celm_pelm_sinst.aut  )
-  set_tests_properties( lps2lts_abp PROPERTIES DEPENDS lpssuminst_abp )
-  add_test(NAME lps2lts_abp_fsm COMMAND lps2lts -v ${testdir}/abp_celm_pelm_sinst.lps ${testdir}/abp_celm_pelm_sinst.fsm  )
-  set_tests_properties( lps2lts_abp_fsm PROPERTIES DEPENDS lpssuminst_abp )
-  add_test(NAME lps2lts_abp_dot COMMAND lps2lts -v ${testdir}/abp_celm_pelm_sinst.lps ${testdir}/abp_celm_pelm_sinst.dot  )
-  set_tests_properties( lps2lts_abp_dot PROPERTIES DEPENDS lpssuminst_abp )
-  add_test(NAME lps2lts_abp_lts COMMAND lps2lts -v ${testdir}/abp_celm_pelm_sinst.lps ${testdir}/abp_celm_pelm_sinst.lts  )
-  set_tests_properties( lps2lts_abp_lts PROPERTIES DEPENDS lpssuminst_abp )
-  add_test(NAME ltsinfo_abp COMMAND ltsinfo ${testdir}/abp_celm_pelm_sinst.aut )
-  set_tests_properties( ltsinfo_abp PROPERTIES DEPENDS lps2lts_abp )
-  add_test(NAME ltsinfo_abp_fsm COMMAND ltsinfo ${testdir}/abp_celm_pelm_sinst.fsm )
-  set_tests_properties( ltsinfo_abp_fsm PROPERTIES DEPENDS lps2lts_abp_fsm )
-  add_test(NAME ltsinfo_abp_lts COMMAND ltsinfo ${testdir}/abp_celm_pelm_sinst.lts )
-  set_tests_properties( ltsinfo_abp_lts PROPERTIES DEPENDS lps2lts_abp_lts )
-  add_test(NAME lps2pbes_abp COMMAND lps2pbes -v -f${CMAKE_SOURCE_DIR}/examples/modal-formulas/nodeadlock.mcf ${testdir}/abp_celm_pelm_sinst.lps ${testdir}/abp_celm_pelm_sinst.pbes)
-  set_tests_properties( lps2pbes_abp PROPERTIES DEPENDS lpssuminst_abp )
-  add_test(NAME pbes2bool_abp COMMAND pbes2bool -v ${testdir}/abp_celm_pelm_sinst.pbes)
-  set_tests_properties( pbes2bool_abp PROPERTIES DEPENDS lps2pbes_abp )
-  add_test(NAME tracepp_test COMMAND tracepp ${CMAKE_SOURCE_DIR}/examples/industrial/garage/movie.trc ${testdir}/movie.txt )
-  add_test(NAME lts2lps_test COMMAND lts2lps ${testdir}/abp_celm_pelm_sinst.lts ${testdir}/abp_celm_pelm_sinst_lts.mcrl2)
-  set_tests_properties( lts2lps_test PROPERTIES DEPENDS lps2lts_abp_lts )
-  add_test(NAME ltsconvert_bisim_test COMMAND ltsconvert -ebisim ${testdir}/abp_celm_pelm_sinst.lts ${testdir}/abp_celm_pelm_sinst_bisim.aut)
-  set_tests_properties( ltsconvert_bisim_test PROPERTIES DEPENDS lps2lts_abp_lts )
-
-  if( MCRL2_ENABLE_EXPERIMENTAL )
-    add_test(NAME pbesinst_abp COMMAND pbesinst -v ${testdir}/abp_celm_pelm_sinst.pbes ${testdir}/abp_celm_pelm_sinst_pinst.pbes)
-    set_tests_properties( pbesinst_abp PROPERTIES DEPENDS lps2pbes_abp )
-  endif( MCRL2_ENABLE_EXPERIMENTAL )
-
-  # Documentation tests
-  if (MCRL2_MAN_PAGES)
-    add_test(NAME mcrl22lps_generate-man-page COMMAND mcrl22lps --generate-man-page)
-    set_tests_properties(
-      mcrl22lps_generate-man-page
-    PROPERTIES
-      LABELS "${MCRL2_TEST_LABEL}"
-    )
-  endif(MCRL2_MAN_PAGES)
-  add_test(NAME mcrl22lps_generate-xml COMMAND mcrl22lps --generate-xml)
-
-
-=======
 # Documentation tests
 if (MCRL2_MAN_PAGES)
   add_test(NAME mcrl22lps_generate-man-page COMMAND mcrl22lps --generate-man-page)
->>>>>>> 23620a89
   set_tests_properties(
     mcrl22lps_generate-man-page
   PROPERTIES
