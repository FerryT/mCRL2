--- conflicted
+++ resolved
@@ -200,11 +200,6 @@
     #~ EXIT ;
 }
 
-<<<<<<< HEAD
-feature framework : : free ;
-feature bundle : no yes : incidental ;
-feature dylib-install-location : : free ;
-=======
 # Determine the MacOSX SDK versions installed and their locations.
 local rule init-available-sdk-versions ( condition * : root ? )
 {
@@ -313,7 +308,6 @@
 arch-addr-flags darwin OPTIONS : combined : 32 : -arch i386 -arch ppc : default ;
 arch-addr-flags darwin OPTIONS : combined : 64 : -arch x86_64 -arch ppc64 ;
 arch-addr-flags darwin OPTIONS : combined : 32_64 : -arch i386 -arch ppc -arch x86_64 -arch ppc64 ;
->>>>>>> 5efd6a35
 
 arch-addr-flags darwin OPTIONS : x86 : 32 : -arch i386 : default ;
 arch-addr-flags darwin OPTIONS : x86 : 64 : -arch x86_64 ;
@@ -347,15 +341,8 @@
 # Add the framework names to use.
 flags darwin.link FRAMEWORK <framework> ;
 
-<<<<<<< HEAD
-flags darwin.link DYLIB_INSTALL_LOCATION <dylib-install-location> ;
-
-flags darwin.link.dll OPTIONS <bundle>no : -dynamiclib ;
-flags darwin.link.dll OPTIONS <bundle>yes : -bundle -undefined dynamic_lookup ;
-=======
 flags darwin.link.dll BUNDLE <bundle>no : -dynamiclib ;
 flags darwin.link.dll BUNDLE <bundle>yes : -bundle ;
->>>>>>> 5efd6a35
 
 # This is flag is useful for debugging the link step
 # uncomment to see what libtool is doing under the hood
@@ -399,19 +386,11 @@
     prepare-framework-path $(<) ;
 }
 
-<<<<<<< HEAD
-# "-Wl,-dylib_file,$(<):$(LINKPATH[1])/$(<:D=)"
-# "-Wl,-dylib_install_name $(LINKPATH[1])/$(<:BS)"
+SPACE = " " ;
+
 actions link.dll bind LIBRARIES
 {
-   $(CONFIG_COMMAND) -L"$(LINKPATH)" "-Wl,-install_name,$(DYLIB_INSTALL_LOCATION)/$(<:BS)" -o "$(<)" "$(>)" "$(LIBRARIES)" -l$(FINDLIBS-SA) -l$(FINDLIBS-ST) $(FRAMEWORK_PATH) -framework$(_)$(FRAMEWORK:D=:S=) $(OPTIONS) $(USER_OPTIONS)
-=======
-SPACE = " " ;
-
-actions link.dll bind LIBRARIES
-{
     "$(CONFIG_COMMAND)" $(BUNDLE) -Wl,-single_module -install_name$(SPACE)"$(RPATH[0])/$(<:B)$(<:S)" -L"$(LINKPATH)" -o "$(<)" "$(>)" "$(LIBRARIES)" -l$(FINDLIBS-SA) -l$(FINDLIBS-ST) $(FRAMEWORK_PATH) -framework$(_)$(FRAMEWORK:D=:S=) $(OPTIONS) $(USER_OPTIONS)
->>>>>>> 5efd6a35
 }
 
 # We use libtool instead of ar to support universal binary linking
