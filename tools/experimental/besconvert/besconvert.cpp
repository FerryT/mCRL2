--- conflicted
+++ resolved
@@ -192,11 +192,7 @@
       std::map<boolean_variable, std::size_t> indices;
       std::map<unsigned int, boolean_operand_t> block_to_operand; // Stores operand assigned to equations without boolean operand.
 
-<<<<<<< HEAD
-      // std::size_t occurring_variable_count = 0; // count total number of occurring variables in right hand sides.
-=======
       // std::size_t occurring_variable_count = 0; // count total number of occurring variables in right hand sides. Not used!
->>>>>>> a5521d83
 
       std::size_t current_block = 0;
       std::size_t index = 0;
@@ -218,32 +214,20 @@
         }
 
         std::set<boolean_variable> occurring_variables = bes::find_boolean_variables(i->formula());
-<<<<<<< HEAD
-        // occurring_variable_count += occurring_variables.size();
-=======
         // occurring_variable_count += occurring_variables.size(); Not used.
->>>>>>> a5521d83
 
         statistics[i->variable()] = std::make_pair(current_block, get_operand(i->formula()));
         indices[i->variable()] = index++;
       }
 
       // Collect block indices and operands of all equations
-<<<<<<< HEAD
-      // unsigned int transitioncount = occurring_variable_count;
-=======
       // unsigned int transitioncount = occurring_variable_count; Not used.
->>>>>>> a5521d83
       unsigned int statecount = m_bes.equations().size();
       unsigned int deadlock = m_bes.equations().size(); // only used in deadlock translation
       if (m_translation == to_lts_deadlock)
       {
         ++statecount;
-<<<<<<< HEAD
-        // transitioncount += m_bes.equations().size();  transitioncount is set but not used. 
-=======
         // transitioncount += m_bes.equations().size(); Not used.
->>>>>>> a5521d83
       }
       unsigned int initial_state = indices[mcrl2::bes::boolean_variable(m_bes.initial_state())];
 
