--- conflicted
+++ resolved
@@ -83,11 +83,8 @@
 target_link_libraries(${PROJECT_NAME}
   ${wxWidgets_LIBRARIES}
   mcrl2_lts
-<<<<<<< HEAD
-=======
   mcrl2_syntax
   dparser
->>>>>>> a907a07f
   mcrl2_utilities
   mcrl2_utilities_wx
 )
