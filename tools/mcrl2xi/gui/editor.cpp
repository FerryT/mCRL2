--- conflicted
+++ resolved
@@ -41,11 +41,7 @@
   p_data_editor = new xStcEditor(this, wxID_ANY);
   this->AddPage(p_data_editor, wxFileName(filename).GetFullName());
   p_data_editor->SetFocus();
-<<<<<<< HEAD
-  mCRL2log(info) << "Opened file:" << filename.c_str() << std::endl;
-=======
   mCRL2log(info) << "Opened file:" << filename.mb_str() << std::endl;
->>>>>>> a907a07f
 
   try
   {
@@ -127,11 +123,7 @@
 
       return false;
     }
-<<<<<<< HEAD
-    mCRL2log(info) << "Saving: " << filename.c_str() << std::endl;
-=======
     mCRL2log(info) << "Saving: " << filename.mb_str() << std::endl;
->>>>>>> a907a07f
 
     /* Action for saving to lps */
     if (wxFileName(filename).GetExt() == wxT("lps"))
@@ -140,21 +132,13 @@
       mCRL2log(warning) << "+++ Formatting and comments will be removed +++" << std::endl;
       mCRL2log(warning) << "+++++++++++++++++++++++++++++++++++++++++++++++" << std::endl;
 
-<<<<<<< HEAD
-      mCRL2log(info) << "Parsing and type checking specification: " << filename.c_str() << std::endl;
-=======
       mCRL2log(info) << "Parsing and type checking specification: " << filename.mb_str() << std::endl;
->>>>>>> a907a07f
 
       std::string str_spec = std::string(GetStringFromDataEditor().mb_str());
       mcrl2::lps::specification spec = mcrl2::lps::parse_linear_process_specification(str_spec);
       spec.save(std::string(filename.mb_str()));
 
-<<<<<<< HEAD
-      mCRL2log(info) << "Successfully saved to: " << filename.c_str() << std::endl;
-=======
       mCRL2log(info) << "Successfully saved to: " << filename.mb_str() << std::endl;
->>>>>>> a907a07f
 
       /* Reassign filename in use */
       p_data_editor->SetFileInUse(filename);
@@ -171,11 +155,7 @@
       if (f.Write(spec, wxConvUTF8))
       {
 
-<<<<<<< HEAD
-        mCRL2log(info) << "Successfully saved to: " << filename.c_str() << std::endl;
-=======
         mCRL2log(info) << "Successfully saved to: " << filename.mb_str() << std::endl;
->>>>>>> a907a07f
 
         /* Reassign filename in use */
         p_data_editor->SetFileInUse(filename);
@@ -183,11 +163,7 @@
       }
       else
       {
-<<<<<<< HEAD
-        mCRL2log(error) << "Failed to saved to:: " << filename.c_str() << std::endl;
-=======
         mCRL2log(error) << "Failed to saved to:: " << filename.mb_str() << std::endl;
->>>>>>> a907a07f
       }
       p_data_editor->SetSavePoint();
       return true;
