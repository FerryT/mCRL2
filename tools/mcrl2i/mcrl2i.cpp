--- conflicted
+++ resolved
@@ -248,11 +248,7 @@
             if (new_strategy!=m_rewrite_strategy)
             {
               m_rewrite_strategy=new_strategy;
-<<<<<<< HEAD
-              rewr=rewriter(spec,m_rewrite_strategy);
-=======
               need_to_rebuild_rewriter=true;
->>>>>>> 1c0f9828
             }
           }
           else if (match_and_remove(s,"t ") || match_and_remove(s,"type "))
