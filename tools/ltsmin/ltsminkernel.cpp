// Author(s): Muck van Weerdenburg, Bert Lisser
// Copyright: see the accompanying file COPYING or copy at
// https://svn.win.tue.nl/trac/MCRL2/browser/trunk/COPYING
//
// Distributed under the Boost Software License, Version 1.0.
// (See accompanying file LICENSE_1_0.txt or copy at
// http://www.boost.org/LICENSE_1_0.txt)
//
/// \file ltsminkernel.cpp

#include <iostream>
<<<<<<< HEAD
=======
#include "mcrl2/utilities/logger.h"
>>>>>>> a907a07f
#include "ltsmin.h"

using namespace aterm;

static bool RefineBranching(int action, int splitter);

static bool branching = false;

static int offset = -1;

static int IndexOf(ATermList ls, int k, int i)
{
  for (; !ATisEmpty(ls); ls=ATgetNext(ls),i++)
    if (ATgetInt((ATermInt) ATgetFirst(ls))==k)
    {
      return i;
    }
  return -1;
}

static ATermList GetLabels(INTERVAL* p)
{
  SVCstateIndex left = p->left, right = p->right;
  ATermList result = branching?ATmakeList1((ATerm) ATmakeInt(label_tau)):
                     ATempty;
  /* Tau must be the last evaluated action */
  int i;
  for (i=left; i<right; i++)
  {
    ATermList labels = lab[s[i]];
    for (; !ATisEmpty(labels); labels=ATgetNext(labels))
    {
      if (IndexOf(result, ATgetInt((ATermInt) ATgetFirst(labels)),0)<0)
      {
        result = ATinsert(result, ATgetFirst(labels));
      }
    }
  }
  return result;
}

/* static ATbool AllTausAreExitting(SVCstateIndex p) {
     ATermList
     targets = (ATermList) ATtableGet(lab_src_tgt[label_tau],(ATerm) ATmakeInt(p));
     int b = blockref[p];
     if (!targets) return ATtrue;
     for (;!ATisEmpty(targets);targets=ATgetNext(targets))
          {ATerm target = ATgetFirst(targets);

          if (blockref[ATgetInt((ATermInt) target)] != b) return ATfalse;
          }
    return ATtrue;
} */

static void AddBlock(int b)
{
  int i = 0;
  for (; i<blocks.pt; i++)
  {
    if (blocks.b[i]==b)
    {
      return;
    }
  }
  blocks.b[blocks.pt++] = b;
}

static void Unstable(int a, INTERVAL* p)
{
  ATermTable act = lab_tgt_src[a];
  /* Returns a set of blocks which are candidates for splitting */
  SVCstateIndex left = p->left, right = p->right, i;
  for (i=left; i<right; i++)
  {
    SVCstateIndex target = s[i];
    if (IndexOf(lab[target],a,0)<0)
    {
      continue;
    }
    {
      ATermList sources =
        (ATermList) ATtableGet(act, (ATerm) ATmakeInt(target));
      /* if (!sources) sources = ATmakeList0(); */
      for (; !ATisEmpty(sources); sources = ATgetNext(sources))
      {
        SVCstateIndex source = ATgetInt((ATermInt) ATgetFirst(sources));
        int b = blockref[source];
        mark[source] = true;
        AddBlock(b);
      }
    }
  }
}

static int partition(SVCstateIndex left, SVCstateIndex right)
/* returns the left boundary of the second interval */
{
  while (left < right)
  {
    for (; !mark[s[left]]; left++) if (left == right)
      {
        return left+1;
      }
    for (; mark[s[right]]; right--)
    {
      /* mark[s[right]] = ATfalse; */
      if (left == right)
      {
        return right;
      }
    }
    {
      SVCstateIndex swap = s[left];
      s[left] = s[right];
      s[right] = swap;
      /* mark[swap] = ATfalse; */
      right--;
      left++;
    }
  }
  if (left == right)
  {
    SVCstateIndex swap = s[left];
    if (mark[swap])
    {
      /* mark[swap] = ATfalse; */
      return left;
    }
    left++;
  }
  return left;
}

static bool split(INTERVAL* p, INTERVAL* p1, INTERVAL* p2)
{
  SVCstateIndex left = p->left, right = p->right, left_bound_p2;
  left_bound_p2 = partition(left, right - 1);
  if (left_bound_p2 == left)
  {
    int i;
    for (i=left; i<right; i++)
    {
      mark[s[i]] = false;
    }
    return false;
  }
  if (left_bound_p2 == right)
  {
    return false;
  }
  p1->left = left;
  p1->right= p2->left = left_bound_p2;
  p2->right = right;
  p1->mode = p2->mode = UNSTABLE;
  return true;
}

static bool isParentOf(int parent, int b)
{
  for (; b>0&&b!=parent; b=blok[b].parent) {};
  return (b==parent)?true:false;
}

static void UpdateBlock(int b, INTERVAL* p)
{
  SVCstateIndex i = p->left, right = p->right;
  for (; i<right; i++)
  {
    blockref[s[i]] = b;
  }
}

static void PushUnstableMark(int action, int splitter, int parent, INTERVAL* p)
{
  /* Push the new interval on the unstable stack,
  and assign to the belonging states a new block number,
  which is the (relative) address of the block on stack */
  Pi_pt = n_partitions;
  Pi[Pi_pt] = *p;
  blok[Pi_pt].action = action;
  blok[Pi_pt].splitter = splitter;
  blok[Pi_pt].parent = parent;
  UpdateBlock(Pi_pt, p);
  if (action>=0)
  {
    int i = p->left, right = p->right;
    for (; i<right; i++)
    {
      mark[s[i]] = false;
    }
  }
  Pi_pt++;
  if (n_partitions < Pi_pt)
  {
    n_partitions = Pi_pt;
  }
}

static void ClearMarks(int k)
{
  for (; k<blocks.pt; k++)
  {
    INTERVAL* p = Pi + blocks.b[k];
    int i = p->left;
    for (; i<p->right; i++)
    {
      mark[s[i]] = false;
    }
  }
  blocks.pt = 0;
}

static bool Refine(int action, int splitter)
{

  /* Splits the blocks in "blocks" into two blocks.
  One contains the marked states, the other contains the unmarked states.
  Both block become unstable blocks. They will later used as occasion to
  split blocks.  */

  INTERVAL* p = Pi+splitter;
  bool result = false;
  int i = 0;
  for (; i<blocks.pt && !isRemoved(p); i++)
  {
    INTERVAL p1[1], p2[1];
    int b = blocks.b[i];
    /* fprintf(stderr, "b = %d: ",b); */

    if (!split(Pi+b, p1, p2))
    {
      continue;
    }
    /* Removals */
    PushUnstableMark(-1, splitter, b, p1);
    PushUnstableMark(action, splitter, b, p2);
    RemoveInterval(Pi+b);
    if (!result)
    {
      result = true;
    }
  }
  ClearMarks(i);
  return result;
}

static bool CheckUnstableBlock(int splitter)
/* for all labels while p not splitted */
{
  INTERVAL* p = Pi+splitter;
  ATermList labels = GetLabels(p);
  bool result = false;
  for (; !ATisEmpty(labels) && !isRemoved(p);
       labels = ATgetNext(labels))
  {
    int a = ATgetInt((ATermInt) ATgetFirst(labels));
    Unstable(a, p);
    if (branching)
    {
      if (RefineBranching(a, splitter))
      {
        result = true;
      }
    }
    else
    {
      if (Refine(a, splitter))
      {
        result = true;
      }
    }
  }
  return result;
}

static int NumberOfPartitions(void)
{
  unsigned int i, cnt = 0;
  for (i=0; i<n_partitions; i++)
  {
    INTERVAL* p = Pi + i;
    if (p->mode == STABLE)
    {
      p->mode = UNSTABLE;
      cnt++;
    }
  }
  return cnt;
}

static bool ReduceKernel(void)
/*
For all unstable blocks refine partition until there are no unstable
blocks */
{
  bool result = false;
  Pi_pt = n_partitions;
  while (Pi_pt > 0)
  {
    INTERVAL* p = Pi+ (--Pi_pt);
    if (p->mode == UNSTABLE)
    {
      p->mode = STABLE;
      if (CheckUnstableBlock(Pi_pt))
      {
        result = true;
      }
    }
  }
  return result;
}

void Reduce(void)
/*
For all unstable blocks refine partition until there are no unstable
blocks */
{
  int cnt = 0, nBlocks = 0, last_nBlocks = 0;
  StartSplitting();
  do
  {
    nBlocks = NumberOfPartitions();
    if (traceLevel && cnt>=2 && last_nBlocks != nBlocks)
<<<<<<< HEAD
      std::cerr << "Extra cycle needed. Number of blocks is increased from " << last_nBlocks << " to " << nBlocks << std::endl;
=======
    {
      mCRL2log(mcrl2::log::verbose) << "Extra cycle needed. Number of blocks is increased from " << last_nBlocks << " to " << nBlocks << std::endl;
    }
>>>>>>> a907a07f
    cnt++;
    last_nBlocks = nBlocks;
  }
  while (ReduceKernel() && branching);
}

void ReduceBranching(void)
{
  if (label_tau >= 0)
  {
    branching = true;
  }
  Reduce();
}
/* ------------------- Branching bisimulation ----------------------------*/

static bool MarkTau(int b,  INTERVAL* p2)
{
  int left = p2->left, right = p2->right, i;
  bool result = false;
  for (i=left; i<right; i++)
  {
    ATermList sources = (ATermList)
                        ATtableGet(lab_tgt_src[label_tau],(ATerm) ATmakeInt(s[i]));

    if (!sources)
    {
      continue;
    }
    for (; !ATisEmpty(sources); sources=ATgetNext(sources))
    {
      ATerm source = ATgetFirst(sources);
      int d = ATgetInt((ATermInt) source);
      if (blockref[d] == b && !mark[d])
      {
        result = mark[d] = true;
      }
    }
  }
  return result;
}

static bool RefineBranching(int action, int splitter)
{
  INTERVAL* p = Pi+splitter;
  bool result = false;
  int i = 0;
  for (; i<blocks.pt && !isRemoved(p); i++)
  {
    bool stop = false;
    int b = blocks.b[i];
    INTERVAL p1[1], p2[1], q[1], *r = Pi + b;
    if (action == label_tau && b == splitter)
    {
      int i;
      for (i=p->left; i<p->right; i++)
      {
        mark[s[i]] = false;
      }
      continue;
    }
    q->right = r->right;
    if (!split(r, p1, p2))
    {
      continue;
    }
    q->left = p2->left;
    q->mode = UNSTABLE;
    while (MarkTau(b, p2))
    {
      r=p1;
      if (!split(r, p1, p2) /* No nonmarked states */
          /* && p1->left == p1->right */)
      {
        int i;
        for (i = p2->left; i < q->right; i++)
        {
          mark[s[i]]= false;
        }
        stop = true;
        break;
      }
      q->left = p2->left;
    }
    if (stop)
    {
      continue;
    }
    if (!result)
    {
      result = true;
    }
    PushUnstableMark(-1, splitter, b, p1);
    PushUnstableMark(action, splitter, b, q);
    RemoveInterval(Pi+b);
  }
  ClearMarks(i);
  return result;
}

static void Parent(int* b1, int* b2)
{
  while (blok[*b1].parent != blok[*b2].parent)
  {
    if (blok[*b1].parent > blok[*b2].parent)
    {
      *b1 = blok[*b1].parent;
    }
    if (blok[*b2].parent > blok[*b1].parent)
    {
      *b2 = blok[*b2].parent;
    }
  }
}

static int InsideSplitter(ATermList tgt, int splitter)
{
  int b = -1, d = -1;
  for (; !ATisEmpty(tgt); tgt = ATgetNext(tgt))
  {
    d = ATgetInt((ATermInt) ATgetFirst(tgt));
    b = blockref[d];
    if (isParentOf(splitter, b))
    {
      break;
    }
  }
  return d;
}

static void PrintTransition(ATerm p, bool tp, int action, ATerm q, bool tq)
{
  static char buf[80];
  size_t pt = 0;
  strncpy(buf, ATwriteToString(p).c_str(),24);
  strcat(buf, (tp?"!":" "));
  pt = strlen(buf);
  for (; pt<25; pt++)
  {
    buf[pt] = ' ';
  }
  buf[pt] = '\0';
  strcat(buf,"V ");
  strncat(buf, ATwriteToString(label_name[action]).c_str(), 21);
  pt = strlen(buf);
  for (; pt<50; pt++)
  {
    buf[pt] = ' ';
  }
  buf[pt]='\0';
  strcat(buf,"V   ");
  strncat(buf, ATwriteToString(q).c_str(),24);
  strcat(buf, (tq?"'!":"'"));
  mCRL2log(mcrl2::log::verbose) << buf << std::endl;
}

static bool PrintNonBisimilarStates(int* p, int* q)
{
  int b1 = blockref[*p], b2 = blockref[*q], splitter = -1, action = -1;
  ATermList tgt1 = NULL, tgt2 = NULL;
  ATerm
  p_lab = (ATerm) ATmakeInt(*p),
  q_lab = (ATerm) ATmakeInt(*q-offset);
  Parent(&b1, &b2);
  splitter = blok[b1].splitter;
  action = blok[b1].action == -1? blok[b2].action: blok[b1].action;
  tgt1 = (ATermList) ATtableGet(lab_src_tgt[action],(ATerm) ATmakeInt(*p));
  tgt2 = (ATermList) ATtableGet(lab_src_tgt[action],(ATerm) ATmakeInt(*q));
  if (blok[b1].action == -1)
  {
    if (!tgt1)
    {
      PrintTransition(p_lab, true, action, q_lab, false);
      return false;
    }
    else
    {
      PrintTransition(p_lab, false, action, q_lab, false);
      *p = ATgetInt((ATermInt) ATgetFirst(tgt1));
      *q = InsideSplitter(tgt2, splitter);
      return true;
    }
  }
  if (blok[b2].action == -1)
  {
    if (!tgt2)
    {
      PrintTransition(p_lab, false, action, q_lab, true);
      return false;
    }
    else
    {
      PrintTransition(p_lab, false, action, q_lab, false);
      *q = ATgetInt((ATermInt) ATgetFirst(tgt2));
      *p = InsideSplitter(tgt1, splitter);
      return true;
    }
  }
  return false;
}

static bool CompareCheckUnstableBlock(int splitter, SVCstateIndex init1,
                                        SVCstateIndex init2, bool* different)
/* for all labels while p is not splitted */
{
  INTERVAL* p = Pi+ splitter;
  ATermList labels = GetLabels(p);
  bool result = false;
  offset = SVCnumStates(inFile);
  for (; !ATisEmpty(labels) && !isRemoved(p);
       labels = ATgetNext(labels))
  {
    int a = ATgetInt((ATermInt) ATgetFirst(labels));
    Unstable(a, p);
    if (branching)
    {
      if (RefineBranching(a, splitter))
      {
        result = true;
      }
    }
    else
    {
      if (Refine(a, splitter))
      {
        result = true;
      }
    }
    if (blockref[init1] !=  blockref[init2])
    {
      if (traceLevel)
      {
<<<<<<< HEAD
        std::cerr << "Not " << (branching?"branching":"strongly") << "bisimilar. Generation of witness trace." << std::endl;
=======
        mCRL2log(mcrl2::log::verbose) << "Not " << (branching?"branching":"strongly") << "bisimilar. Generation of witness trace." << std::endl;
>>>>>>> a907a07f
        while (PrintNonBisimilarStates((int*) &init1, (int*) &init2)) {};
      }
      *different = true;
      return result;
    }
  }
  *different = false;
  return result;
}

static bool CompareKernel(SVCstateIndex init1,SVCstateIndex init2,
                            bool* different)
{
  bool result = false;
  Pi_pt = n_partitions;
  while (Pi_pt-- > 0)
  {
    INTERVAL* p = Pi+ Pi_pt;
    if (p->mode == UNSTABLE)
    {
      p->mode = STABLE;
      if (CompareCheckUnstableBlock(Pi_pt, init1, init2, different))
      {
        result = true;
        if (*different)
        {
          return false;
        }
      }
    }
  }
  return result;
}

int Compare(SVCstateIndex init1, SVCstateIndex init2)
{
  int cnt = 0, nBlocks = 0, last_nBlocks = 0;
  bool different = true;
  StartSplitting();
  do
  {
    nBlocks = NumberOfPartitions();
    if (traceLevel && cnt>=2 && last_nBlocks != nBlocks)
<<<<<<< HEAD
      std::cerr << "Extra cycle needed. Number of blocks is increased from " << last_nBlocks << " to " << nBlocks << std::endl;
=======
    {
      mCRL2log(mcrl2::log::verbose) << "Extra cycle needed. Number of blocks is increased from " << last_nBlocks << " to " << nBlocks << std::endl;
    }
>>>>>>> a907a07f
    cnt++;
    last_nBlocks = nBlocks;
  }
  while (CompareKernel(init1, init2, &different) && branching);
  return different?EXIT_NOTOK:EXIT_OK;
}

int CompareBranching(SVCstateIndex init1,SVCstateIndex init2)
{
  if (label_tau>=0)
  {
    branching = true;
  }
  return Compare(init1, init2);
}<|MERGE_RESOLUTION|>--- conflicted
+++ resolved
@@ -9,10 +9,7 @@
 /// \file ltsminkernel.cpp
 
 #include <iostream>
-<<<<<<< HEAD
-=======
 #include "mcrl2/utilities/logger.h"
->>>>>>> a907a07f
 #include "ltsmin.h"
 
 using namespace aterm;
@@ -336,13 +333,9 @@
   {
     nBlocks = NumberOfPartitions();
     if (traceLevel && cnt>=2 && last_nBlocks != nBlocks)
-<<<<<<< HEAD
-      std::cerr << "Extra cycle needed. Number of blocks is increased from " << last_nBlocks << " to " << nBlocks << std::endl;
-=======
     {
       mCRL2log(mcrl2::log::verbose) << "Extra cycle needed. Number of blocks is increased from " << last_nBlocks << " to " << nBlocks << std::endl;
     }
->>>>>>> a907a07f
     cnt++;
     last_nBlocks = nBlocks;
   }
@@ -575,11 +568,7 @@
     {
       if (traceLevel)
       {
-<<<<<<< HEAD
-        std::cerr << "Not " << (branching?"branching":"strongly") << "bisimilar. Generation of witness trace." << std::endl;
-=======
         mCRL2log(mcrl2::log::verbose) << "Not " << (branching?"branching":"strongly") << "bisimilar. Generation of witness trace." << std::endl;
->>>>>>> a907a07f
         while (PrintNonBisimilarStates((int*) &init1, (int*) &init2)) {};
       }
       *different = true;
@@ -623,13 +612,9 @@
   {
     nBlocks = NumberOfPartitions();
     if (traceLevel && cnt>=2 && last_nBlocks != nBlocks)
-<<<<<<< HEAD
-      std::cerr << "Extra cycle needed. Number of blocks is increased from " << last_nBlocks << " to " << nBlocks << std::endl;
-=======
     {
       mCRL2log(mcrl2::log::verbose) << "Extra cycle needed. Number of blocks is increased from " << last_nBlocks << " to " << nBlocks << std::endl;
     }
->>>>>>> a907a07f
     cnt++;
     last_nBlocks = nBlocks;
   }
