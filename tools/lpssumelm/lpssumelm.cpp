--- conflicted
+++ resolved
@@ -58,20 +58,7 @@
     ///applies sum elimination to it and writes the result to output_file.
     bool run()
     {
-<<<<<<< HEAD
-      lps::specification lps_specification;
-
-      lps_specification.load(m_input_filename);
-
-      // apply sum elimination to lps_specification and save the output to a binary file
-      lps::sumelm_algorithm(lps_specification, m_decluster).run();
-
-      mCRL2log(debug) << "Sum elimination completed, saving to " <<  m_output_filename << std::endl;
-      lps_specification.save(m_output_filename);
-
-=======
       mcrl2::lps::lpssumelm(m_input_filename, m_output_filename, m_decluster);
->>>>>>> a907a07f
       return true;
     }
 
