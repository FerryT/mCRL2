--- conflicted
+++ resolved
@@ -18,10 +18,6 @@
 #include "mcrl2/core/detail/struct_core.h"        // ATerm building blocks.
 #include "mcrl2/core/parse.h"                // Parse library.
 #include "mcrl2/core/typecheck.h"            // Type check library.
-<<<<<<< HEAD
-#include "mcrl2/core/print.h"
-=======
->>>>>>> a907a07f
 #include "mcrl2/aterm/aterm_ext.h"
 #include "mcrl2/data/bool.h"
 #include "mcrl2/data/pos.h"
