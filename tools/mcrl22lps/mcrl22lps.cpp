// Author(s): Jan Friso Groote
// Copyright: see the accompanying file COPYING or copy at
// https://svn.win.tue.nl/trac/MCRL2/browser/trunk/COPYING
//
// Distributed under the Boost Software License, Version 1.0.
// (See accompanying file LICENSE_1_0.txt or copy at
// http://www.boost.org/LICENSE_1_0.txt)
//
/// \file mcrl22lps.cpp
/// \brief Add your file description here.

#include "boost.hpp" // precompiled headers

#define NAME "mcrl22lps"
#define AUTHOR "Jan Friso Groote"

#include <cassert>
#include <cstdio>
#include <cstdlib>
#include <cstring>
#include <cstdio>
#include <fstream>
#include "aterm2.h"
#include "mcrl2/lps/specification.h"
#include "mcrl2/lps/lin_types.h"
#include "mcrl2/lps/lin_std.h"
#include "mcrl2/core/messaging.h"
#include "mcrl2/core/aterm_ext.h"
#include "mcrl2/core/detail/struct.h"
#include "mcrl2/core/parse.h"
#include "mcrl2/core/typecheck.h"
#include "mcrl2/core/alpha.h"
<<<<<<< HEAD
=======
#include "mcrl2/new_data/rewriter.h"
>>>>>>> 3fb7bde6
#include "mcrl2/utilities/command_line_rewriting.h"
#include "mcrl2/utilities/command_line_messaging.h"
#include "mcrl2/utilities/command_line_interface.h"

#define INFILEEXT ".mcrl2"
#define OUTFILEEXT ".lps"

using namespace mcrl2::utilities;
using namespace mcrl2::core;
using namespace mcrl2::new_data::detail;

//Functions used by the main program
static bool parse_command_line(int argc, char *argv[], t_lin_options& options);
static ATermAppl linearise_file(t_lin_options &lin_options);
static char const* lin_method_to_string(t_lin_method lin_method);

// Squadt protocol interface and utility pseudo-library
#ifdef ENABLE_SQUADT_CONNECTIVITY
#include "mcrl2/utilities/mcrl2_squadt_interface.h"

class squadt_interactor : public mcrl2::utilities::squadt::mcrl2_tool_interface {

  private:

    /** \brief compiles a t_lin_options instance from a configuration */
    bool extract_task_options(tipi::configuration const& c, t_lin_options&) const;

    static bool initialise_types() {
      tipi::datatype::enumeration< t_lin_method > method_enumeration;

      method_enumeration.
        add(lmRegular, "regular").
        add(lmRegular2, "regular2").
        add(lmStack, "expansion");

      tipi::datatype::enumeration< t_phase > phase_enumeration;

      phase_enumeration.
        add(phNone, "all").
        add(phParse, "parsing").
        add(phTypeCheck, "type-checking").
        add(phAlphaRed, "alphabet_reduction").
        add(phDataImpl, "data_implementation");

      return true;
    }

  public:

    /** \brief constructor */
    squadt_interactor() {
      static bool initialised = initialise_types();

      static_cast< void > (initialised); // harmless, and prevents unused variable warnings
    }

    /** \brief configures tool capabilities */
    void set_capabilities(tipi::tool::capabilities&) const;

    /** \brief queries the user via SQuADT if needed to obtain configuration information */
    void user_interactive_configuration(tipi::configuration&);

    /** \brief check an existing configuration object to see if it is usable */
    bool check_configuration(tipi::configuration const&) const;

    /** \brief performs the task specified by a configuration */
    bool perform_task(tipi::configuration&);
};

const char* mcrl2_file_for_input = "mcrl2_in";
const char* lps_file_for_output  = "lps_out";

const char* option_linearisation_method     = "linearisation_method";
const char* option_final_cluster            = "final_cluster";
const char* option_no_intermediate_cluster  = "no_intermediate_cluster";
const char* option_no_alpha                 = "no_alpha";
const char* option_newstate                 = "newstate";
const char* option_binary                   = "binary";
const char* option_statenames               = "statenames";
const char* option_no_rewrite               = "no_rewrite";
const char* option_no_freevars              = "no_freevars";
const char* option_no_sumelm                = "no_sumelm";
const char* option_no_deltaelm              = "no_dataelm";
const char* option_end_phase                = "end_phase";
const char* option_add_delta                = "add_delta";

void squadt_interactor::set_capabilities(tipi::tool::capabilities& c) const {
  c.add_input_configuration(mcrl2_file_for_input, tipi::mime_type("mcrl2", tipi::mime_type::text),
                                                            tipi::tool::category::transformation);
}

void squadt_interactor::user_interactive_configuration(tipi::configuration& c) {
  using namespace tipi;
  using namespace tipi::layout;
  using namespace tipi::datatype;
  using namespace tipi::layout::elements;

  std::string infilename = c.get_input(mcrl2_file_for_input).location();

  // Set defaults for options
  if (!c.option_exists(option_final_cluster)) {
    c.add_option(option_final_cluster).set_argument_value< 0 >(false);
  }
  if (!c.option_exists(option_no_intermediate_cluster)) {
    c.add_option(option_no_intermediate_cluster).set_argument_value< 0 >(false);
  }
  if (!c.option_exists(option_no_alpha)) {
    c.add_option(option_no_alpha).set_argument_value< 0 >(false);
  }
  if (!c.option_exists(option_newstate)) {
    c.add_option(option_newstate).set_argument_value< 0 >(false);
  }
  if (!c.option_exists(option_binary)) {
    c.add_option(option_binary).set_argument_value< 0 >(false);
  }
  if (!c.option_exists(option_statenames)) {
    c.add_option(option_statenames).set_argument_value< 0 >(false);
  }
  if (!c.option_exists(option_no_rewrite)) {
    c.add_option(option_no_rewrite).set_argument_value< 0 >(false);
  }
  if (!c.option_exists(option_no_freevars)) {
    c.add_option(option_no_freevars).set_argument_value< 0 >(false);
  }
  if (!c.option_exists(option_no_sumelm)) {
    c.add_option(option_no_sumelm).set_argument_value< 0 >(false);
  }
  if (!c.option_exists(option_no_deltaelm)) {
    c.add_option(option_no_deltaelm).set_argument_value< 0 >(false);
  }
  if (!c.option_exists(option_add_delta)) {
    c.add_option(option_add_delta).set_argument_value< 0 >(false);
  }

  /* Create display */
  tipi::tool_display d;

  // Helper for linearisation method selection
  mcrl2::utilities::squadt::radio_button_helper < t_lin_method > method_selector(d);

  // Helper for end phase selection
  mcrl2::utilities::squadt::radio_button_helper < t_phase >      phase_selector(d);

  layout::vertical_box& m = d.create< vertical_box >().set_default_margins(margins(0,5,0,5));

  m.append(d.create< label >().set_text("Method: ")).
    append(d.create< horizontal_box >().
        append(method_selector.associate(lmStack, "Stack")).
        append(method_selector.associate(lmRegular, "Regular", true)).
        append(method_selector.associate(lmRegular2, "Regular2")));

  checkbox& clusterintermediate = d.create< checkbox >().set_status(!c.get_option_argument< bool >(option_no_intermediate_cluster));
  checkbox& clusterfinal        = d.create< checkbox >().set_status(c.get_option_argument< bool >(option_final_cluster));
  checkbox& newstate            = d.create< checkbox >().set_status(c.get_option_argument< bool >(option_newstate));
  checkbox& binary              = d.create< checkbox >().set_status(c.get_option_argument< bool >(option_binary));
  checkbox& statenames          = d.create< checkbox >().set_status(c.get_option_argument< bool >(option_statenames));
  checkbox& add_delta           = d.create< checkbox >().set_status(c.get_option_argument< bool >(option_add_delta));
  checkbox& rewrite             = d.create< checkbox >().set_status(!c.get_option_argument< bool >(option_no_rewrite));
  checkbox& alpha               = d.create< checkbox >().set_status(!c.get_option_argument< bool >(option_no_alpha));
  checkbox& sumelm              = d.create< checkbox >().set_status(!c.get_option_argument< bool >(option_no_sumelm));
  checkbox& deltaelm            = d.create< checkbox >().set_status(!c.get_option_argument< bool >(option_no_deltaelm));
  checkbox& freevars            = d.create< checkbox >().set_status(!c.get_option_argument< bool >(option_no_freevars));

  // two columns to select the linearisation options of the tool
  m.append(d.create< label >().set_text(" ")).
    append(d.create< horizontal_box >().
        append(d.create< vertical_box >().set_default_alignment(layout::right).
            append(clusterintermediate.set_label("Intermediate clustering")).
            append(clusterfinal.set_label("Final clustering")).
            append(newstate.set_label("Use enumerations for state variables")).
            append(binary.set_label("Encode enumerations by booleans")).
            append(statenames.set_label("Derive state names from specification")).
            append(add_delta.set_label("Add delta summands"))).
        append(d.create< vertical_box >().set_default_alignment(layout::left).
            append(rewrite.set_label("Use rewriting")).
            append(alpha.set_label("Apply alphabet axioms")).
            append(sumelm.set_label("Apply sum elimination")).
            append(deltaelm.set_label("Apply delta elimination")).
            append(freevars.set_label("Generate free variables"))));

  // Determine which phases the linearizer will go through. Default is all.
  m.append(d.create< label >().set_text(" ")).
    append(d.create< label >().set_text("Stop after: ")).
    append(d.create< vertical_box >().
        append(phase_selector.associate(phParse, "Parsing")).
        append(phase_selector.associate(phTypeCheck, "Type checking")).
        append(phase_selector.associate(phDataImpl, "Data implementation")).
        append(phase_selector.associate(phAlphaRed, "Alphabet reduction")).
        append(phase_selector.associate(phNone, "Linearisation", true)));

  // Add okay button
  button& okay_button = d.create< button >().set_label("OK");

  m.append(d.create< label >().set_text(" ")).
    append(okay_button, layout::right);

  // Set default values for options if the configuration specifies them
  if (c.option_exists(option_end_phase)) {
    phase_selector.set_selection(c.get_option_argument< t_phase >(option_end_phase, 0));
  }
  if (c.option_exists(option_linearisation_method)) {
    method_selector.set_selection(c.get_option_argument< t_lin_method >(option_linearisation_method, 0));
  }

  send_display_layout(d.manager(m));

  /* Wait for the OK button to be pressed */
  okay_button.await_change();

  // Update configuration
  if (!c.output_exists(lps_file_for_output)) {
    c.add_output(lps_file_for_output, tipi::mime_type("lps", tipi::mime_type::application), c.get_output_name(".lps"));
  }

  c.add_option(option_linearisation_method).
          set_argument_value< 0 >(method_selector.get_selection());

  c.add_option(option_end_phase).
          set_argument_value< 0 >(phase_selector.get_selection());

  if (phase_selector.get_selection() != phNone) { // file will not be produced
    c.remove_output(lps_file_for_output);
  }

  c.get_option(option_final_cluster).set_argument_value< 0 >(clusterfinal.get_status());
  c.get_option(option_no_intermediate_cluster).set_argument_value< 0 >(!clusterintermediate.get_status());
  c.get_option(option_no_alpha).set_argument_value< 0 >(!alpha.get_status());
  c.get_option(option_newstate).set_argument_value< 0 >(newstate.get_status());
  c.get_option(option_binary).set_argument_value< 0 >(binary.get_status());
  c.get_option(option_statenames).set_argument_value< 0 >(statenames.get_status());
  c.get_option(option_no_rewrite).set_argument_value< 0 >(!rewrite.get_status());
  c.get_option(option_no_freevars).set_argument_value< 0 >(!freevars.get_status());
  c.get_option(option_no_sumelm).set_argument_value< 0 >(!sumelm.get_status());
  c.get_option(option_no_deltaelm).set_argument_value< 0 >(!deltaelm.get_status());
  c.get_option(option_add_delta).set_argument_value< 0 >(add_delta.get_status());

  send_clear_display();
}

bool squadt_interactor::check_configuration(tipi::configuration const& c) const {
  bool result = true;

  result |= c.input_exists(mcrl2_file_for_input);
  result |= c.output_exists(lps_file_for_output);
  result |= c.option_exists(option_linearisation_method);

  return (result);
}

bool squadt_interactor::extract_task_options(tipi::configuration const& c, t_lin_options& task_options) const {
  bool result = true;

  if (c.input_exists(mcrl2_file_for_input)) {
    task_options.infilename = c.get_input(mcrl2_file_for_input).location();
  }
  else {
    send_error("Configuration does not contain an input object\n");

    result = false;
  }

  if (c.output_exists(lps_file_for_output) ) {
    task_options.outfilename = c.get_output(lps_file_for_output).location();
  }
  else {
    send_error("Configuration does not contain an output object\n");

    result = false;
  }

  if (c.option_exists(option_linearisation_method)) {
    task_options.lin_method = c.get_option_argument< t_lin_method >(option_linearisation_method, 0);
  }
  else {
    send_error("Configuration does not contain a linearisation method\n");

    result = false;
  }

  task_options.final_cluster           = c.get_option_argument< bool >(option_final_cluster);
  task_options.no_intermediate_cluster = c.get_option_argument< bool >(option_no_intermediate_cluster);
  task_options.noalpha                 = c.get_option_argument< bool >(option_no_alpha);
  task_options.newstate                = c.get_option_argument< bool >(option_newstate);
  task_options.binary                  = c.get_option_argument< bool >(option_binary);
  task_options.statenames              = c.get_option_argument< bool >(option_statenames);
  task_options.norewrite               = c.get_option_argument< bool >(option_no_rewrite);
  task_options.nofreevars              = c.get_option_argument< bool >(option_no_freevars);
  task_options.nosumelm                = c.get_option_argument< bool >(option_no_sumelm);
  task_options.nodeltaelimination      = c.get_option_argument< bool >(option_no_deltaelm);
  task_options.add_delta               = c.get_option_argument< bool >(option_add_delta);

  task_options.end_phase = c.get_option_argument< t_phase >(option_end_phase, 0);

  task_options.check_only = (task_options.end_phase != phNone);

  return (result);
}

bool squadt_interactor::perform_task(tipi::configuration& c) {
  using namespace boost;
  using namespace tipi;
  using namespace tipi::layout;
  using namespace tipi::datatype;
  using namespace tipi::layout::elements;

  bool result = true;

  t_lin_options task_options;

  // Extract configuration
  extract_task_options(c, task_options);

  /* Create display */
  tipi::tool_display d;

  label& message = d.create< label >();

  d.manager(d.create< vertical_box >().
                        append(message.set_text("Linearisation in progress"), layout::left));

  send_display_layout(d);

  // Perform linearisation
  ATermAppl linearisation_result = linearise_file(task_options);

  if (linearisation_result == 0) {
    message.set_text("Linearisation failed");

    result = false;
  }
  else if (task_options.check_only) {
    message.set_text(str(format("%s contains a well-formed mCRL2 specification.") % task_options.infilename));
  }
  else {
    //store the result
    FILE *outstream = fopen(task_options.outfilename.c_str(), "wb");

    if (outstream != 0) {
      ATwriteToSAFFile((ATerm) linearisation_result, outstream);

      fclose(outstream);
    }
    else {
      send_error(str(format("cannot open output file '%s'\n") % task_options.outfilename));

      result = false;
    }

    if (result) {
      message.set_text("Linearisation finished");
    }
  }

  send_display_layout(d);

  return (result);
}

#endif

static bool parse_command_line(int argc, char *argv[], t_lin_options& options)
{
  interface_description clinterface(argv[0], NAME, AUTHOR,
    "translate an mCRL2 specification to an LPS",
    "[OPTION]... [INFILE [OUTFILE]]\n",
    "Linearises the mCRL2 specification in INFILE and writes the resulting LPS to "
    "OUTFILE. If OUTFILE is not present, stdout is used. If INFILE is not present, "
    "stdin is used.");

  clinterface.add_option("lin-method", make_mandatory_argument("NAME"),
      "use linearisation method NAME:\n"
      "  'regular' for generating an LPS in regular form\n"
      "  (specification should be regular, default),\n"
      "  'regular2' for a variant of 'regular' that uses more data variables\n"
      "  (useful when 'regular' does not work), or\n"
      "  'stack' for using stack data types\n"
      "  (useful when 'regular' and 'regular2' do not work)"
      , 'l');
  clinterface.add_option("cluster",
      "all actions in the final LPS are clustered", 'c');
  clinterface.add_option("no-cluster",
      "the actions in intermediate LPSs are not clustered "
      "(default behaviour is that intermediate LPSs are "
      "clustered and the final LPS is not clustered)", 'n');
  clinterface.add_option("no-alpha",
      "alphabet reductions are not applied", 'z');
  clinterface.add_option("newstate",
      "state variables are encoded using enumerated types "
      "(requires linearisation method 'regular' or 'regular2'); without this option numbers are used", 'w');
  clinterface.add_option("binary",
      "when clustering use binary case functions instead of "
      "n-ary; in the presence of -w/--newstate, state variables are "
      "encoded by a vector of boolean variables", 'b');
  clinterface.add_option("statenames",
      "the names of state variables are derived from the specification", 'a');
  clinterface.add_option("no-rewrite",
      "do not rewrite data terms while linearising; useful when the rewrite "
      "system does not terminate", 'o');
  clinterface.add_option("no-freevars",
      "instantiate don't care values with arbitrary constants, "
      "instead of modelling them by free variables", 'f');
  clinterface.add_option("no-sumelm",
      "avoid applying sum elimination in parallel composition", 'm');
  clinterface.add_option("no-deltaelm",
      "avoid removing spurious delta summands", 'g');
  clinterface.add_option("delta",
      "add a true->delta summands to each state in each process; "
      "these delta's subsume all other conditional timed delta's, "
      "effectively reducing the number of delta summands drastically "
      "in the resulting linear process; speeds up linearisation ", 'D');
  clinterface.add_option("check-only",
      "check syntax and static semantics; do not linearise", 'e');
  clinterface.add_option("end-phase", make_mandatory_argument("PHASE"),
      "stop linearisation and output the mCRL2 specification after phase PHASE: "
      "'pa' (parsing), "
      "'tc' (type checking), "
      "'ar' (alphabet reduction), or "
      "'di' (data implementation)"
      , 'p');
  clinterface.add_option("pretty",
      "return a pretty printed version of the output", 'P');
  clinterface.add_rewriting_options();

  command_line_parser parser(clinterface, argc, argv);

  if (parser.continue_execution()) {
    options.final_cluster           = 0 < parser.options.count("cluster");
    options.no_intermediate_cluster = 0 < parser.options.count("no-cluster");
    options.noalpha                 = 0 < parser.options.count("no-alpha");
    options.newstate                = 0 < parser.options.count("newstate");
    options.binary                  = 0 < parser.options.count("binary");
    options.statenames              = 0 < parser.options.count("statenames");
    options.norewrite               = 0 < parser.options.count("no-rewrite");
    options.nofreevars              = 0 < parser.options.count("no-freevars");
    options.nosumelm                = 0 < parser.options.count("no-sumelm");
    options.nodeltaelimination      = 0 < parser.options.count("no-deltaelm");
    options.add_delta               = 0 < parser.options.count("delta");
    options.pretty                  = 0 < parser.options.count("pretty");
<<<<<<< HEAD
    options.rewrite_strategy        = parser.option_argument_as< RewriteStrategy >("rewriter");
=======
    options.rewrite_strategy        = parser.option_argument_as< mcrl2::new_data::rewriter::strategy >("rewriter");
>>>>>>> 3fb7bde6
    options.lin_method = lmRegular;

    if (0 < parser.options.count("check-only")) {
      options.check_only = true;
      options.end_phase  = phTypeCheck;
    }

    if (0 < parser.options.count("lin-method")) {
      if (1 < parser.options.count("lin-method")) {
        parser.error("multiple use of option -l/--lin-method; only one occurrence is allowed");
      }
      std::string lin_method_str(parser.option_argument("lin-method"));
      if (lin_method_str == "stack") {
        options.lin_method = lmStack;
      } else if (lin_method_str == "regular") {
        options.lin_method = lmRegular;
      } else if (lin_method_str == "regular2") {
        options.lin_method = lmRegular2;
      } else {
        parser.error("option -l/--lin-method has illegal argument '" + lin_method_str + "'");
      }
    }

    if (parser.options.count("end-phase")) {
      if (1 < parser.options.count("end-phase")) {
        parser.error("multiple use of option -p/--end-phase; only one occurrence is allowed");
      }
      std::string phase(parser.option_argument("end-phase"));
      if (phase == "pa") {
        options.end_phase = phParse;
      } else if (phase == "tc") {
        options.end_phase = phTypeCheck;
      } else if (phase == "ar") {
        options.end_phase = phAlphaRed;
      } else if (phase == "di") {
        options.end_phase = phDataImpl;
      } else {
        parser.error("option -p/--end-phase has illegal argument '" + phase + "'");
      }
    }

    //check for dangerous and illegal option combinations
    if (options.newstate && options.lin_method == lmStack) {
      parser.error("option -w/--newstate cannot be used with -lstack/--lin-method=stack");
    }
    if (options.check_only && options.end_phase != phTypeCheck) {
      parser.error("options -e/--check-only and -p/--end-phase may not be used in conjunction");
    }
    if (options.noalpha && options.end_phase == phAlphaRed) {
      parser.error("options -r/--no-alpha and -par/--end-phase=ar may not be used in conjunction");
    }

    if (2 < parser.arguments.size()) {
      parser.error("too many file arguments");
    }
    else {
      if (0 < parser.arguments.size()) {
        options.infilename = parser.arguments[0];
      }
      if (1 < parser.arguments.size()) {
        options.outfilename = parser.arguments[1];
      }
    }
  }

  return parser.continue_execution();
}

ATermAppl linearise_file(t_lin_options &lin_options)
{
  ATermAppl result = NULL;
  //parse specification
  if (lin_options.infilename == "") {
    //parse specification from stdin
    gsVerboseMsg("parsing input from stdin...\n");
    result = parse_proc_spec(std::cin);
  } else {
    //parse specification from infilename
    std::ifstream instream(lin_options.infilename.c_str(), std::ifstream::in|std::ifstream::binary);
    if (!instream.is_open()) {
      gsErrorMsg("cannot open input file '%s'\n", lin_options.infilename.c_str());
      return NULL;
    }
    gsVerboseMsg("parsing input file '%s'...\n", lin_options.infilename.c_str());
    result = parse_proc_spec(instream);
    instream.close();
  }
  if (result == NULL)
  {
    gsErrorMsg("parsing failed\n");
    return NULL;
  }

  if (lin_options.end_phase == phParse) {
    return result;
  }
  //type check the result
  gsVerboseMsg("type checking...\n");
  result = type_check_proc_spec(result);
  if (result == NULL)
  {
    gsErrorMsg("type checking failed\n");
    return NULL;
  }
  if (lin_options.end_phase == phTypeCheck) {
    return result;
  }
  //perform alphabet reductions
  if (!lin_options.noalpha) {
    gsVerboseMsg("performing alphabet reductions...\n");
    result = gsAlpha(result);
    if (result == NULL)
    {
      gsErrorMsg("alphabet reductions failed\n");
      return NULL;
    }
    if (lin_options.end_phase == phAlphaRed) {
      return result;
    }
  }
  //implement standard data types and type constructors on the result
<<<<<<< HEAD
  gsVerboseMsg("implementing standard data types and type constructors...\n");
  result = implement_data_proc_spec(result);
=======
//  gsVerboseMsg("implementing standard data types and type constructors...\n");
//  result = implement_data_proc_spec(result);
>>>>>>> 3fb7bde6
  if (result == NULL)
  {
    gsErrorMsg("data implementation failed\n");
    return NULL;
  }
  if (lin_options.end_phase == phDataImpl) {
    return result;
  }
  //linearise the result
  gsVerboseMsg("linearising processes using the %s method\n", lin_method_to_string(lin_options.lin_method));

  result = linearise_std(result, lin_options);
  if (result == NULL)
  {
    gsErrorMsg("linearisation failed\n");
    return NULL;
  }
  return result;
}

inline char const* lin_method_to_string(t_lin_method lin_method)
{
  static const char* method[] = {"stack","regular","regular2"};

  return (method[lin_method]);
}

// Main

int main(int argc, char *argv[])
{
  MCRL2_ATERM_INIT(argc, argv)

  try {
#ifdef ENABLE_SQUADT_CONNECTIVITY
    if (mcrl2::utilities::squadt::interactor< squadt_interactor >::free_activation(argc, argv)) {
      return EXIT_SUCCESS;
    }
#endif

    t_lin_options lin_options;

    if (parse_command_line(argc, argv, lin_options)) {

      //linearise infilename with options lin_options
      ATermAppl result = linearise_file(lin_options);
      if (result == NULL) {
        return EXIT_FAILURE;
      }
      //report on well-formedness (if needed)
      if (lin_options.check_only) {
        if (lin_options.infilename == "") {
          fprintf(stdout, "stdin");
        } else {
          fprintf(stdout, "The file '%s'", lin_options.infilename.c_str());
        }
        fprintf(stdout, " contains a well-formed mCRL2 specification.\n");
        return EXIT_SUCCESS;
      }
      //store the result
      if (lin_options.outfilename.empty()) {
        gsVerboseMsg("saving result to stdout...\n");
      } else {
        gsVerboseMsg("saving result to '%s'...\n", lin_options.outfilename.c_str());
      }
      if ((lin_options.end_phase == phNone) && (!lin_options.pretty)) {
        mcrl2::lps::specification spec(result);
        spec.save(lin_options.outfilename);
      } else {
        if (lin_options.outfilename.empty()) {
          PrintPart_CXX(std::cout, (ATerm) result, (lin_options.pretty)?ppDefault:ppInternal);
          std::cout << std::endl;
        } else {
          std::ofstream outstream(lin_options.outfilename.c_str(), std::ofstream::out|std::ofstream::binary);
          if (!outstream.is_open()) {
            throw mcrl2::runtime_error("could not open output file '" + lin_options.outfilename + "' for writing");
          }
          PrintPart_CXX(outstream, (ATerm) result, lin_options.pretty?ppDefault:ppInternal);
          outstream.close();
        }
      }
    }
  }
  catch (std::exception& e) {
    std::cerr << e.what() << std::endl;
    return EXIT_FAILURE;
  }

  return EXIT_SUCCESS;
}<|MERGE_RESOLUTION|>--- conflicted
+++ resolved
@@ -30,10 +30,7 @@
 #include "mcrl2/core/parse.h"
 #include "mcrl2/core/typecheck.h"
 #include "mcrl2/core/alpha.h"
-<<<<<<< HEAD
-=======
 #include "mcrl2/new_data/rewriter.h"
->>>>>>> 3fb7bde6
 #include "mcrl2/utilities/command_line_rewriting.h"
 #include "mcrl2/utilities/command_line_messaging.h"
 #include "mcrl2/utilities/command_line_interface.h"
@@ -472,11 +469,7 @@
     options.nodeltaelimination      = 0 < parser.options.count("no-deltaelm");
     options.add_delta               = 0 < parser.options.count("delta");
     options.pretty                  = 0 < parser.options.count("pretty");
-<<<<<<< HEAD
-    options.rewrite_strategy        = parser.option_argument_as< RewriteStrategy >("rewriter");
-=======
     options.rewrite_strategy        = parser.option_argument_as< mcrl2::new_data::rewriter::strategy >("rewriter");
->>>>>>> 3fb7bde6
     options.lin_method = lmRegular;
 
     if (0 < parser.options.count("check-only")) {
@@ -598,13 +591,8 @@
     }
   }
   //implement standard data types and type constructors on the result
-<<<<<<< HEAD
-  gsVerboseMsg("implementing standard data types and type constructors...\n");
-  result = implement_data_proc_spec(result);
-=======
 //  gsVerboseMsg("implementing standard data types and type constructors...\n");
 //  result = implement_data_proc_spec(result);
->>>>>>> 3fb7bde6
   if (result == NULL)
   {
     gsErrorMsg("data implementation failed\n");
